--- conflicted
+++ resolved
@@ -121,47 +121,8 @@
     })
   })
 
-<<<<<<< HEAD
-  ipc.on('vlcPlay', function (e, url, title) {
-    var args = ['--play-and-exit', '--video-on-top', '--no-video-title-show', '--quiet', `--meta-title=${title}`, url]
-    log('Running vlc ' + args.join(' '))
-
-    vlc.spawn(args, function (err, proc) {
-      if (err) return windows.main.dispatch('vlcNotFound')
-      vlcProcess = proc
-
-      // If it works, close the modal after a second
-      var closeModalTimeout = setTimeout(() =>
-        windows.main.dispatch('exitModal'), 1000)
-
-      vlcProcess.on('close', function (code) {
-        clearTimeout(closeModalTimeout)
-        if (!vlcProcess) return // Killed
-        log('VLC exited with code ', code)
-        if (code === 0) {
-          windows.main.dispatch('backToList')
-        } else {
-          windows.main.dispatch('vlcNotFound')
-        }
-        vlcProcess = null
-      })
-
-      vlcProcess.on('error', function (e) {
-        log('VLC error', e)
-      })
-    })
-  })
-
-  ipc.on('vlcQuit', function () {
-    if (!vlcProcess) return
-    log('Killing VLC, pid ' + vlcProcess.pid)
-    vlcProcess.kill('SIGKILL') // kill -9
-    vlcProcess = null
-  })
-=======
   ipc.on('openExternalPlayer', (e, ...args) => externalPlayer.spawn(...args))
   ipc.on('quitExternalPlayer', () => externalPlayer.kill())
->>>>>>> 6c68645b
 
   // Capture all events
   var oldEmit = ipc.emit
