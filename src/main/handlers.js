--- conflicted
+++ resolved
@@ -40,13 +40,9 @@
   // File handlers are defined in `Info.plist`.
 }
 
-function uninstallDarwin () { }
-
-<<<<<<< HEAD
-const EXEC_COMMAND = [process.execPath]
-=======
+function uninstallDarwin () {}
+
 const EXEC_COMMAND = [ process.execPath, '--' ]
->>>>>>> 61648db0
 
 if (!config.IS_PRODUCTION) {
   EXEC_COMMAND.push(config.ROOT_PATH)
@@ -316,7 +312,7 @@
       'webtorrent-desktop.desktop'
     )
     fs.mkdirp(path.dirname(desktopFilePath))
-    fs.writeFile(desktopFilePath, desktopFile, (err) => {
+    fs.writeFile(desktopFilePath, desktopFile, err => {
       if (err) return log.error(err.message)
     })
   }
@@ -338,9 +334,9 @@
       'icons',
       'webtorrent-desktop.png'
     )
-    mkdirp(path.dirname(iconFilePath), (err) => {
-      if (err) return log.error(err.message)
-      fs.writeFile(iconFilePath, iconFile, (err) => {
+    mkdirp(path.dirname(iconFilePath), err => {
+      if (err) return log.error(err.message)
+      fs.writeFile(iconFilePath, iconFile, err => {
         if (err) log.error(err.message)
       })
     })
