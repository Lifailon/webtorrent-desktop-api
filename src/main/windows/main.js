const main = module.exports = {
  dispatch,
  hide,
  init,
  send,
  setAspectRatio,
  setBounds,
  setProgress,
  setTitle,
  show,
  toggleAlwaysOnTop,
  toggleDevTools,
  toggleFullScreen,
  win: null
}

const electron = require('electron')
const debounce = require('debounce')

const app = electron.app

const config = require('../../config')
const log = require('../log')
const menu = require('../menu')

function init (state, options) {
  if (main.win) {
    return main.win.show()
  }

  const initialBounds = Object.assign(config.WINDOW_INITIAL_BOUNDS, state.saved.bounds)

  const win = main.win = new electron.BrowserWindow({
    backgroundColor: '#282828',
    backgroundThrottling: false, // do not throttle animations/timers when page is background
    darkTheme: true, // Forces dark theme (GTK+3)
    height: initialBounds.height,
    icon: getIconPath(), // Window icon (Windows, Linux)
    minHeight: config.WINDOW_MIN_HEIGHT,
    minWidth: config.WINDOW_MIN_WIDTH,
    show: false,
    title: config.APP_WINDOW_TITLE,
    titleBarStyle: 'hiddenInset', // Hide title bar (Mac)
    useContentSize: true, // Specify web page size without OS chrome
    width: initialBounds.width,
    webPreferences: {
      nodeIntegration: true,
<<<<<<< HEAD
      experimentalFeatures: true
=======
      enableBlinkFeatures: 'AudioVideoTracks'
>>>>>>> c33acd07
    },
    x: initialBounds.x,
    y: initialBounds.y
  })

  win.loadURL(config.WINDOW_MAIN)

  win.once('ready-to-show', () => {
    if (!options.hidden) win.show()
  })

  if (win.setSheetOffset) {
    win.setSheetOffset(config.UI_HEADER_HEIGHT)
  }

  win.webContents.on('dom-ready', () => {
    menu.onToggleFullScreen(main.win.isFullScreen())
  })

  win.webContents.on('will-navigate', (e, url) => {
    // Prevent drag-and-drop from navigating the Electron window, which can happen
    // before our drag-and-drop handlers have been initialized.
    e.preventDefault()
  })

  win.on('blur', onWindowBlur)
  win.on('focus', onWindowFocus)

  win.on('hide', onWindowBlur)
  win.on('show', onWindowFocus)

  win.on('enter-full-screen', () => {
    menu.onToggleFullScreen(true)
    send('fullscreenChanged', true)
    win.setMenuBarVisibility(false)
  })

  win.on('leave-full-screen', () => {
    menu.onToggleFullScreen(false)
    send('fullscreenChanged', false)
    win.setMenuBarVisibility(true)
  })

  win.on('move', debounce(e => {
    send('windowBoundsChanged', e.sender.getBounds())
  }, 1000))

  win.on('resize', debounce(e => {
    send('windowBoundsChanged', e.sender.getBounds())
  }, 1000))

  win.on('close', e => {
    if (process.platform !== 'darwin') {
      const tray = require('../tray')
      if (!tray.hasTray()) {
        app.quit()
        return
      }
    }
    if (!app.isQuitting) {
      e.preventDefault()
      hide()
    }
  })
}

function dispatch (...args) {
  send('dispatch', ...args)
}

function hide () {
  if (!main.win) return
  dispatch('backToList')
  main.win.hide()
}

function send (...args) {
  if (!main.win) return
  main.win.send(...args)
}

/**
 * Enforce window aspect ratio. Remove with 0. (Mac)
 */
function setAspectRatio (aspectRatio) {
  if (!main.win) return
  main.win.setAspectRatio(aspectRatio)
}

/**
 * Change the size of the window.
 * TODO: Clean this up? Seems overly complicated.
 */
function setBounds (bounds, maximize) {
  // Do nothing in fullscreen
  if (!main.win || main.win.isFullScreen()) {
    log('setBounds: not setting bounds because already in full screen mode')
    return
  }

  // Maximize or minimize, if the second argument is present
  if (maximize === true && !main.win.isMaximized()) {
    log('setBounds: maximizing')
    main.win.maximize()
  } else if (maximize === false && main.win.isMaximized()) {
    log('setBounds: unmaximizing')
    main.win.unmaximize()
  }

  const willBeMaximized = typeof maximize === 'boolean' ? maximize : main.win.isMaximized()
  // Assuming we're not maximized or maximizing, set the window size
  if (!willBeMaximized) {
    log(`setBounds: setting bounds to ${JSON.stringify(bounds)}`)
    if (bounds.x === null && bounds.y === null) {
      // X and Y not specified? By default, center on current screen
      const scr = electron.screen.getDisplayMatching(main.win.getBounds())
      bounds.x = Math.round(scr.bounds.x + (scr.bounds.width / 2) - (bounds.width / 2))
      bounds.y = Math.round(scr.bounds.y + (scr.bounds.height / 2) - (bounds.height / 2))
      log(`setBounds: centered to ${JSON.stringify(bounds)}`)
    }
    // Resize the window's content area (so window border doesn't need to be taken
    // into account)
    if (bounds.contentBounds) {
      main.win.setContentBounds(bounds, true)
    } else {
      main.win.setBounds(bounds, true)
    }
  } else {
    log('setBounds: not setting bounds because of window maximization')
  }
}

/**
 * Set progress bar to [0, 1]. Indeterminate when > 1. Remove with < 0.
 */
function setProgress (progress) {
  if (!main.win) return
  main.win.setProgressBar(progress)
}

function setTitle (title) {
  if (!main.win) return
  main.win.setTitle(title)
}

function show () {
  if (!main.win) return
  main.win.show()
}

// Sets whether the window should always show on top of other windows
function toggleAlwaysOnTop (flag) {
  if (!main.win) return
  if (flag == null) {
    flag = !main.win.isAlwaysOnTop()
  }
  log(`toggleAlwaysOnTop ${flag}`)
  main.win.setAlwaysOnTop(flag)
  menu.onToggleAlwaysOnTop(flag)
}

function toggleDevTools () {
  if (!main.win) return
  log('toggleDevTools')
  if (main.win.webContents.isDevToolsOpened()) {
    main.win.webContents.closeDevTools()
  } else {
    main.win.webContents.openDevTools({ mode: 'detach' })
  }
}

function toggleFullScreen (flag) {
  if (!main.win || !main.win.isVisible()) {
    return
  }

  if (flag == null) flag = !main.win.isFullScreen()

  log(`toggleFullScreen ${flag}`)

  if (flag) {
    // Fullscreen and aspect ratio do not play well together. (Mac)
    main.win.setAspectRatio(0)
  }

  main.win.setFullScreen(flag)
}

function onWindowBlur () {
  menu.setWindowFocus(false)

  if (process.platform !== 'darwin') {
    const tray = require('../tray')
    tray.setWindowFocus(false)
  }
}

function onWindowFocus () {
  menu.setWindowFocus(true)

  if (process.platform !== 'darwin') {
    const tray = require('../tray')
    tray.setWindowFocus(true)
  }
}

function getIconPath () {
  return process.platform === 'win32'
    ? config.APP_ICON + '.ico'
    : config.APP_ICON + '.png'
}<|MERGE_RESOLUTION|>--- conflicted
+++ resolved
@@ -45,11 +45,7 @@
     width: initialBounds.width,
     webPreferences: {
       nodeIntegration: true,
-<<<<<<< HEAD
-      experimentalFeatures: true
-=======
       enableBlinkFeatures: 'AudioVideoTracks'
->>>>>>> c33acd07
     },
     x: initialBounds.x,
     y: initialBounds.y
