--- conflicted
+++ resolved
@@ -28,7 +28,6 @@
   ])
 }
 
-<<<<<<< HEAD
 function renderPlaybackSection (state) {
   return renderSection({
     title: 'Playback',
@@ -52,10 +51,7 @@
   })
 }
 
-function renderDownloadDirSelector (state) {
-=======
 function renderDownloadPathSelector (state) {
->>>>>>> 27e3c14f
   return renderFileSelector({
     key: 'download-path',
     label: 'Download Path',
