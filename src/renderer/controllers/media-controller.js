const electron = require('electron')

const ipcRenderer = electron.ipcRenderer

// Controls local play back: the <video>/<audio> tag and VLC
// Does not control remote casting (Chromecast etc)
module.exports = class MediaController {
  constructor (state) {
    this.state = state
  }

  mediaSuccess () {
    this.state.playing.result = 'success'
  }

  mediaStalled () {
    this.state.playing.isStalled = true
  }

  mediaError (error) {
    var state = this.state
    if (state.location.url() === 'player') {
      state.playing.result = 'error'
      state.playing.location = 'error'
      ipcRenderer.send('checkForExternalPlayer', state.saved.prefs.externalPlayerPath)
      ipcRenderer.once('checkForExternalPlayer', function (e, isInstalled) {
        state.modal = {
          id: 'unsupported-media-modal',
          error: error,
          externalPlayerInstalled: isInstalled
        }
      })
    }
  }

  mediaTimeUpdate () {
    this.state.playing.lastTimeUpdate = new Date().getTime()
    this.state.playing.isStalled = false
  }

  mediaMouseMoved () {
    this.state.playing.mouseStationarySince = new Date().getTime()
  }

<<<<<<< HEAD
  vlcPlay () {
    ipcRenderer.send('vlcPlay', this.state.server.localURL, this.state.window.title)
    this.state.playing.location = 'vlc'
=======
  openExternalPlayer () {
    var state = this.state
    ipcRenderer.send('openExternalPlayer', state.saved.prefs.externalPlayerPath, state.server.localURL)
    state.playing.location = 'external'
>>>>>>> 6c68645b
  }

  externalPlayerNotFound () {
    var modal = this.state.modal
    if (modal && modal.id === 'unsupported-media-modal') {
      modal.externalPlayerNotFound = true
    }
  }
}<|MERGE_RESOLUTION|>--- conflicted
+++ resolved
@@ -42,16 +42,10 @@
     this.state.playing.mouseStationarySince = new Date().getTime()
   }
 
-<<<<<<< HEAD
-  vlcPlay () {
-    ipcRenderer.send('vlcPlay', this.state.server.localURL, this.state.window.title)
-    this.state.playing.location = 'vlc'
-=======
   openExternalPlayer () {
     var state = this.state
-    ipcRenderer.send('openExternalPlayer', state.saved.prefs.externalPlayerPath, state.server.localURL)
+    ipcRenderer.send('openExternalPlayer', state.saved.prefs.externalPlayerPath, state.server.localURL, state.window.title)
     state.playing.location = 'external'
->>>>>>> 6c68645b
   }
 
   externalPlayerNotFound () {
