const fs = require('fs')
const path = require('path')
const electron = require('electron')

const { dispatch } = require('../lib/dispatcher')
const { TorrentKeyNotFoundError } = require('../lib/errors')
const sound = require('../lib/sound')
const TorrentSummary = require('../lib/torrent-summary')

const ipcRenderer = electron.ipcRenderer

const instantIoRegex = /^(https:\/\/)?instant\.io\/#/

// Controls the torrent list: creating, adding, deleting, & manipulating torrents
module.exports = class TorrentListController {
  constructor (state) {
    this.state = state
  }

  // Adds a torrent to the list, starts downloading/seeding.
  // TorrentID can be a magnet URI, infohash, or torrent file: https://git.io/vik9M
  addTorrent (torrentId) {
    if (torrentId.path) {
      // Use path string instead of W3C File object
      torrentId = torrentId.path
    }

    // Trim extra spaces off pasted magnet links
    if (typeof torrentId === 'string') {
      torrentId = torrentId.trim()
    }

    // Allow a instant.io link to be pasted
    if (typeof torrentId === 'string' && instantIoRegex.test(torrentId)) {
      torrentId = torrentId.slice(torrentId.indexOf('#') + 1)
    }

    const torrentKey = this.state.nextTorrentKey++
    const path = this.state.saved.prefs.downloadPath

    ipcRenderer.send('wt-start-torrenting', torrentKey, torrentId, path)

    dispatch('backToList')
  }

  // Shows the Create Torrent page with options to seed a given file or folder
  showCreateTorrent (files) {
    // You can only create torrents from the home screen.
    if (this.state.location.url() !== 'home') {
      return dispatch('error', 'Please go back to the torrent list before creating a new torrent.')
    }

    // Files will either be an array of file objects, which we can send directly
    // to the create-torrent screen
    if (files.length === 0 || typeof files[0] !== 'string') {
      this.state.location.go({
        url: 'create-torrent',
        files: files,
        setup: (cb) => {
          this.state.window.title = 'Create New Torrent'
          cb(null)
        }
      })
      return
    }

    // ... or it will be an array of mixed file and folder paths. We have to walk
    // through all the folders and find the files
    findFilesRecursive(files, (allFiles) => this.showCreateTorrent(allFiles))
  }

  // Creates a new torrent and start seeeding
  createTorrent (options) {
    const state = this.state
    const torrentKey = state.nextTorrentKey++
    ipcRenderer.send('wt-create-torrent', torrentKey, options)
    state.location.cancel()
  }

  // Starts downloading and/or seeding a given torrentSummary.
  startTorrentingSummary (torrentKey) {
    const s = TorrentSummary.getByKey(this.state, torrentKey)
    if (!s) throw new TorrentKeyNotFoundError(torrentKey)

    // New torrent: give it a path
    if (!s.path) {
      // Use Downloads folder by default
      s.path = this.state.saved.prefs.downloadPath
      return start()
    }

    const fileOrFolder = TorrentSummary.getFileOrFolder(s)

    // New torrent: metadata not yet received
    if (!fileOrFolder) return start()

    // Existing torrent: check that the path is still there
    fs.stat(fileOrFolder, function (err) {
      if (err) {
        s.error = 'path-missing'
        dispatch('backToList')
        return
      }
      start()
    })

    function start () {
      ipcRenderer.send('wt-start-torrenting',
        s.torrentKey,
        TorrentSummary.getTorrentId(s),
        s.path,
        s.fileModtimes,
        s.selections)
    }
  }

  // TODO: use torrentKey, not infoHash
  toggleTorrent (infoHash) {
    const torrentSummary = TorrentSummary.getByKey(this.state, infoHash)
    if (torrentSummary.status === 'paused') {
      torrentSummary.status = 'new'
      this.startTorrentingSummary(torrentSummary.torrentKey)
      sound.play('ENABLE')
      return
    }

    this.pauseTorrent(torrentSummary, true)
  }

  pauseAllTorrents () {
    this.state.saved.torrents.forEach((torrentSummary) => {
      if (torrentSummary.status === 'downloading' ||
          torrentSummary.status === 'seeding') {
        torrentSummary.status = 'paused'
        ipcRenderer.send('wt-stop-torrenting', torrentSummary.infoHash)
      }
    })
    sound.play('DISABLE')
  }

  resumeAllTorrents () {
    this.state.saved.torrents.forEach((torrentSummary) => {
      if (torrentSummary.status === 'paused') {
        torrentSummary.status = 'downloading'
        this.startTorrentingSummary(torrentSummary.torrentKey)
      }
    })
    sound.play('ENABLE')
  }

  pauseTorrent (torrentSummary, playSound) {
    torrentSummary.status = 'paused'
    ipcRenderer.send('wt-stop-torrenting', torrentSummary.infoHash)

    if (playSound) sound.play('DISABLE')
  }

  prioritizeTorrent (infoHash) {
    this.state.saved.torrents
      .filter((torrent) => { // We're interested in active torrents only.
        return (['downloading', 'seeding'].indexOf(torrent.status) !== -1)
      })
      .map((torrent) => { // Pause all active torrents except the one that started playing.
        if (infoHash === torrent.infoHash) return

        // Pause torrent without playing sounds.
        this.pauseTorrent(torrent, false)

        this.state.saved.torrentsToResume.push(torrent.infoHash)
      })

    console.log('Playback Priority: paused torrents: ', this.state.saved.torrentsToResume)
  }

  resumePausedTorrents () {
    console.log('Playback Priority: resuming paused torrents')
    if (!this.state.saved.torrentsToResume || !this.state.saved.torrentsToResume.length) return
    this.state.saved.torrentsToResume.map((infoHash) => {
      this.toggleTorrent(infoHash)
    })

    // reset paused torrents
    this.state.saved.torrentsToResume = []
  }

  toggleTorrentFile (infoHash, index) {
    const torrentSummary = TorrentSummary.getByKey(this.state, infoHash)
    torrentSummary.selections[index] = !torrentSummary.selections[index]

    // Let the WebTorrent process know to start or stop fetching that file
    if (torrentSummary.status !== 'paused') {
      ipcRenderer.send('wt-select-files', infoHash, torrentSummary.selections)
    }
  }

  confirmDeleteTorrent (infoHash, deleteData) {
    this.state.modal = {
      id: 'remove-torrent-modal',
      infoHash,
      deleteData
    }
  }

  confirmDeleteAllTorrents (deleteData) {
    this.state.modal = {
      id: 'delete-all-torrents-modal',
      deleteData
    }
  }

  // TODO: use torrentKey, not infoHash
  deleteTorrent (infoHash, deleteData) {
    const index = this.state.saved.torrents.findIndex((x) => x.infoHash === infoHash)

    if (index > -1) {
      const summary = this.state.saved.torrents[index]
      deleteTorrentFile(summary, deleteData)

      // remove torrent from saved list
      this.state.saved.torrents.splice(index, 1)
      dispatch('stateSave')

      // prevent user from going forward to a deleted torrent
      this.state.location.clearForward('player')
      sound.play('DELETE')
    } else {
      throw new TorrentKeyNotFoundError(infoHash)
    }
  }

  deleteAllTorrents (deleteData) {
    this.state.saved.torrents.forEach((summary) => deleteTorrentFile(summary, deleteData))

    this.state.saved.torrents = []
    dispatch('stateSave')

    // prevent user from going forward to a deleted torrent
    this.state.location.clearForward('player')
    sound.play('DELETE')
  }

  toggleSelectTorrent (infoHash) {
    if (this.state.selectedInfoHash === infoHash) {
      this.state.selectedInfoHash = null
    } else {
      this.state.selectedInfoHash = infoHash
    }
  }

  openTorrentContextMenu (infoHash) {
    const torrentSummary = TorrentSummary.getByKey(this.state, infoHash)
    const menu = new electron.remote.Menu()

    menu.append(new electron.remote.MenuItem({
      label: 'Remove From List',
      click: () => dispatch('confirmDeleteTorrent', torrentSummary.infoHash, false)
    }))

    menu.append(new electron.remote.MenuItem({
      label: 'Remove Data File',
      click: () => dispatch('confirmDeleteTorrent', torrentSummary.infoHash, true)
    }))

    menu.append(new electron.remote.MenuItem({
      type: 'separator'
    }))

    if (torrentSummary.files) {
      menu.append(new electron.remote.MenuItem({
        label: process.platform === 'darwin' ? 'Show in Finder' : 'Show in Folder',
        click: () => showItemInFolder(torrentSummary)
      }))
      menu.append(new electron.remote.MenuItem({
        type: 'separator'
      }))
    }

    menu.append(new electron.remote.MenuItem({
      label: 'Copy Magnet Link to Clipboard',
      click: () => electron.clipboard.writeText(torrentSummary.magnetURI)
    }))

    menu.append(new electron.remote.MenuItem({
      label: 'Copy Instant.io Link to Clipboard',
      click: () => electron.clipboard.writeText(`https://instant.io/#${torrentSummary.infoHash}`)
    }))

    menu.append(new electron.remote.MenuItem({
      label: 'Save Torrent File As...',
      click: () => dispatch('saveTorrentFileAs', torrentSummary.torrentKey),
      enabled: torrentSummary.torrentFileName != null
    }))

<<<<<<< HEAD
    menu.append(new electron.remote.MenuItem({
      type: 'separator'
    }))

    const sortedByName = this.state.saved.prefs.sortByName
    menu.append(new electron.remote.MenuItem({
      label: `${sortedByName ? '✓ ' : ''}Sort by Name`,
      click: () => dispatch('updatePreferences', 'sortByName', !sortedByName)
    }))

    menu.popup(electron.remote.getCurrentWindow())
=======
    menu.popup({ window: electron.remote.getCurrentWindow() })
>>>>>>> 6f2aa862
  }

  // Takes a torrentSummary or torrentKey
  // Shows a Save File dialog, then saves the .torrent file wherever the user requests
  saveTorrentFileAs (torrentKey) {
    const torrentSummary = TorrentSummary.getByKey(this.state, torrentKey)
    if (!torrentSummary) throw new TorrentKeyNotFoundError(torrentKey)
    const downloadPath = this.state.saved.prefs.downloadPath
    const newFileName = path.parse(torrentSummary.name).name + '.torrent'
    const win = electron.remote.getCurrentWindow()
    const opts = {
      title: 'Save Torrent File',
      defaultPath: path.join(downloadPath, newFileName),
      filters: [
        { name: 'Torrent Files', extensions: ['torrent'] },
        { name: 'All Files', extensions: ['*'] }
      ],
      buttonLabel: 'Save'
    }

    const savePath = electron.remote.dialog.showSaveDialogSync(win, opts)

    if (!savePath) return // They clicked Cancel
    console.log('Saving torrent ' + torrentKey + ' to ' + savePath)
    const torrentPath = TorrentSummary.getTorrentPath(torrentSummary)
    fs.readFile(torrentPath, function (err, torrentFile) {
      if (err) return dispatch('error', err)
      fs.writeFile(savePath, torrentFile, function (err) {
        if (err) return dispatch('error', err)
      })
    })
  }
}

// Recursively finds {name, path, size} for all files in a folder
// Calls `cb` on success, calls `onError` on failure
function findFilesRecursive (paths, cb_) {
  if (paths.length > 1) {
    let numComplete = 0
    const ret = []
    paths.forEach(function (path) {
      findFilesRecursive([path], function (fileObjs) {
        ret.push(...fileObjs)
        if (++numComplete === paths.length) {
          ret.sort((a, b) => a.path < b.path ? -1 : Number(a.path > b.path))
          cb_(ret)
        }
      })
    })
    return
  }

  const fileOrFolder = paths[0]
  fs.stat(fileOrFolder, function (err, stat) {
    if (err) return dispatch('error', err)

    // Files: return name, path, and size
    if (!stat.isDirectory()) {
      const filePath = fileOrFolder
      return cb_([{
        name: path.basename(filePath),
        path: filePath,
        size: stat.size
      }])
    }

    // Folders: recurse, make a list of all the files
    const folderPath = fileOrFolder
    fs.readdir(folderPath, function (err, fileNames) {
      if (err) return dispatch('error', err)
      const paths = fileNames.map((fileName) => path.join(folderPath, fileName))
      findFilesRecursive(paths, cb_)
    })
  })
}

function deleteFile (path) {
  if (!path) return
  fs.unlink(path, function (err) {
    if (err) dispatch('error', err)
  })
}

// Delete all files in a torrent
function moveItemToTrash (torrentSummary) {
  const filePath = TorrentSummary.getFileOrFolder(torrentSummary)
  if (filePath) ipcRenderer.send('moveItemToTrash', filePath)
}

function showItemInFolder (torrentSummary) {
  ipcRenderer.send('showItemInFolder', TorrentSummary.getFileOrFolder(torrentSummary))
}

function deleteTorrentFile (torrentSummary, deleteData) {
  ipcRenderer.send('wt-stop-torrenting', torrentSummary.infoHash)

  // remove torrent and poster file
  deleteFile(TorrentSummary.getTorrentPath(torrentSummary))
  deleteFile(TorrentSummary.getPosterPath(torrentSummary))

  // optionally delete the torrent data
  if (deleteData) moveItemToTrash(torrentSummary)
}<|MERGE_RESOLUTION|>--- conflicted
+++ resolved
@@ -291,7 +291,6 @@
       enabled: torrentSummary.torrentFileName != null
     }))
 
-<<<<<<< HEAD
     menu.append(new electron.remote.MenuItem({
       type: 'separator'
     }))
@@ -302,10 +301,7 @@
       click: () => dispatch('updatePreferences', 'sortByName', !sortedByName)
     }))
 
-    menu.popup(electron.remote.getCurrentWindow())
-=======
     menu.popup({ window: electron.remote.getCurrentWindow() })
->>>>>>> 6f2aa862
   }
 
   // Takes a torrentSummary or torrentKey
