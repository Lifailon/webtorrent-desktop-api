/**
 * Perf optimization: Hook into require() to modify how certain modules load:
 *
 * - `inline-style-prefixer` (used by `material-ui`) takes ~40ms. It is not
 *   actually used because auto-prefixing is disabled with
 *   `darkBaseTheme.userAgent = false`. Return a fake object.
 */
const Module = require('module')
const _require = Module.prototype.require
Module.prototype.require = function (id) {
  if (id === 'inline-style-prefixer') return {}
  return _require.apply(this, arguments)
}

console.time('init')

const crashReporter = require('../crash-reporter')
crashReporter.init()

// Perf optimization: Start asynchronously read on config file before all the
// blocking require() calls below.

const State = require('./lib/state')
State.load(onState)

const createGetter = require('fn-getter')
const debounce = require('debounce')
const dragDrop = require('drag-drop')
const electron = require('electron')
const fs = require('fs')
const React = require('react')
const ReactDOM = require('react-dom')

const config = require('../config')
const telemetry = require('./lib/telemetry')
const sound = require('./lib/sound')
const TorrentPlayer = require('./lib/torrent-player')

// Perf optimization: Needed immediately, so do not lazy load it below
const TorrentListController = require('./controllers/torrent-list-controller')

const App = require('./pages/app')

// Electron apps have two processes: a main process (node) runs first and starts
// a renderer process (essentially a Chrome window). We're in the renderer process,
// and this IPC channel receives from and sends messages to the main process
const ipcRenderer = electron.ipcRenderer

// Yo-yo pattern: state object lives here and percolates down thru all the views.
// Events come back up from the views via dispatch(...)
require('./lib/dispatcher').setDispatch(dispatch)

// From dispatch(...), events are sent to one of the controllers
let controllers = null

// This dependency is the slowest-loading, so we lazy load it
let Cast = null

// All state lives in state.js. `state.saved` is read from and written to a file.
// All other state is ephemeral. First we load state.saved then initialize the app.
let state

// Root React component
let app

// Called once when the application loads. (Not once per window.)
// Connects to the torrent networks, sets up the UI and OS integrations like
// the dock icon and drag+drop.
function onState (err, _state) {
  if (err) return onError(err)

  // Make available for easier debugging
  state = window.state = _state
  window.dispatch = dispatch

  telemetry.init(state)
  sound.init(state)

  // Log uncaught JS errors
  window.addEventListener(
    'error', (e) => telemetry.logUncaughtError('window', e), true /* capture */
  )

  // Create controllers
  controllers = {
    media: createGetter(() => {
      const MediaController = require('./controllers/media-controller')
      return new MediaController(state)
    }),
    playback: createGetter(() => {
      const PlaybackController = require('./controllers/playback-controller')
      return new PlaybackController(state, config, update)
    }),
    prefs: createGetter(() => {
      const PrefsController = require('./controllers/prefs-controller')
      return new PrefsController(state, config)
    }),
    subtitles: createGetter(() => {
      const SubtitlesController = require('./controllers/subtitles-controller')
      return new SubtitlesController(state)
    }),
    audioTracks: createGetter(() => {
      const AudioTracksController = require('./controllers/audio-tracks-controller')
      return new AudioTracksController(state)
    }),
    torrent: createGetter(() => {
      const TorrentController = require('./controllers/torrent-controller')
      return new TorrentController(state)
    }),
    torrentList: createGetter(() => {
      return new TorrentListController(state)
    }),
    update: createGetter(() => {
      const UpdateController = require('./controllers/update-controller')
      return new UpdateController(state)
    }),
    folderWatcher: createGetter(() => {
      const FolderWatcherController = require('./controllers/folder-watcher-controller')
      return new FolderWatcherController()
    })
  }

  // Add first page to location history
  state.location.go({
    url: 'home',
    setup: (cb) => {
      state.window.title = config.APP_WINDOW_TITLE
      cb(null)
    }
  })

  // Restart everything we were torrenting last time the app ran
  resumeTorrents()

  // Initialize ReactDOM
  app = ReactDOM.render(<App state={state} />, document.querySelector('#body'))

  // Calling update() updates the UI given the current state
  // Do this at least once a second to give every file in every torrentSummary
  // a progress bar and to keep the cursor in sync when playing a video
  setInterval(update, 1000)

  // Listen for messages from the main process
  setupIpc()

  // Drag and drop files/text to start torrenting or seeding
  dragDrop('body', {
    onDrop: onOpen,
    onDropText: onOpen
  })

  // ...same thing if you paste a torrent
  document.addEventListener('paste', onPaste)

  // Add YouTube style hotkey shortcuts
  window.addEventListener('keydown', onKeydown)

  const debouncedFullscreenToggle = debounce(function () {
    dispatch('toggleFullScreen')
  }, 1000, true)

  document.addEventListener('wheel', function (event) {
    // ctrlKey detects pinch to zoom, http://crbug.com/289887
    if (event.ctrlKey) {
      event.preventDefault()
      debouncedFullscreenToggle()
    }
  })

  // ...focus and blur. Needed to show correct dock icon text ('badge') in OSX
  window.addEventListener('focus', onFocus)
  window.addEventListener('blur', onBlur)

  if (electron.remote.getCurrentWindow().isVisible()) {
    sound.play('STARTUP')
  }

  // To keep app startup fast, some code is delayed.
  window.setTimeout(delayedInit, config.DELAYED_INIT)

  // Done! Ideally we want to get here < 500ms after the user clicks the app
  console.timeEnd('init')
}

// Runs a few seconds after the app loads, to avoid slowing down startup time
function delayedInit () {
  telemetry.send(state)

  // Send telemetry data every 12 hours, for users who keep the app running
  // for extended periods of time
  setInterval(() => telemetry.send(state), 12 * 3600 * 1000)

  // Warn if the download dir is gone, eg b/c an external drive is unplugged
  checkDownloadPath()

  // ...window visibility state.
  document.addEventListener('webkitvisibilitychange', onVisibilityChange)
  onVisibilityChange()

  lazyLoadCast()
}

// Lazily loads Chromecast and Airplay support
function lazyLoadCast () {
  if (!Cast) {
    Cast = require('./lib/cast')
    Cast.init(state, update) // Search the local network for Chromecast and Airplays
  }
  return Cast
}

// React loop:
// 1. update() - recompute the virtual DOM, diff, apply to the real DOM
// 2. event - might be a click or other DOM event, or something external
// 3. dispatch - the event handler calls dispatch(), main.js sends it to a controller
// 4. controller - the controller handles the event, changing the state object
function update () {
  controllers.playback().showOrHidePlayerControls()
  app.setState(state)
  updateElectron()
}

// Some state changes can't be reflected in the DOM, instead we have to
// tell the main process to update the window or OS integrations
function updateElectron () {
  if (state.window.title !== state.prev.title) {
    state.prev.title = state.window.title
    ipcRenderer.send('setTitle', state.window.title)
  }
  if (state.dock.progress.toFixed(2) !== state.prev.progress.toFixed(2)) {
    state.prev.progress = state.dock.progress
    ipcRenderer.send('setProgress', state.dock.progress)
  }
  if (state.dock.badge !== state.prev.badge) {
    state.prev.badge = state.dock.badge
    ipcRenderer.send('setBadge', state.dock.badge || 0)
  }
}

const dispatchHandlers = {
  // Torrent list: creating, deleting, selecting torrents
  openTorrentFile: () => ipcRenderer.send('openTorrentFile'),
  openFiles: () => ipcRenderer.send('openFiles'), /* shows the open file dialog */
  openTorrentAddress: () => { state.modal = { id: 'open-torrent-address-modal' } },

  addTorrent: (torrentId) => controllers.torrentList().addTorrent(torrentId),
  showCreateTorrent: (paths) => controllers.torrentList().showCreateTorrent(paths),
  createTorrent: (options) => controllers.torrentList().createTorrent(options),
  toggleTorrent: (infoHash) => controllers.torrentList().toggleTorrent(infoHash),
  pauseAllTorrents: () => controllers.torrentList().pauseAllTorrents(),
  resumeAllTorrents: () => controllers.torrentList().resumeAllTorrents(),
  toggleTorrentFile: (infoHash, index) =>
    controllers.torrentList().toggleTorrentFile(infoHash, index),
  confirmDeleteTorrent: (infoHash, deleteData) =>
    controllers.torrentList().confirmDeleteTorrent(infoHash, deleteData),
  deleteTorrent: (infoHash, deleteData) =>
    controllers.torrentList().deleteTorrent(infoHash, deleteData),
<<<<<<< HEAD
  'confirmDeleteAllTorrents': (deleteData) =>
    controllers.torrentList().confirmDeleteAllTorrents(deleteData),
  'deleteAllTorrents': (deleteData) =>
    controllers.torrentList().deleteAllTorrents(deleteData),
  'toggleSelectTorrent': (infoHash) =>
=======
  toggleSelectTorrent: (infoHash) =>
>>>>>>> 6cac1f84
    controllers.torrentList().toggleSelectTorrent(infoHash),
  openTorrentContextMenu: (infoHash) =>
    controllers.torrentList().openTorrentContextMenu(infoHash),
  startTorrentingSummary: (torrentKey) =>
    controllers.torrentList().startTorrentingSummary(torrentKey),
  saveTorrentFileAs: (torrentKey) =>
    controllers.torrentList().saveTorrentFileAs(torrentKey),
  prioritizeTorrent: (infoHash) => controllers.torrentList().prioritizeTorrent(infoHash),
  resumePausedTorrents: () => controllers.torrentList().resumePausedTorrents(),

  // Playback
  playFile: (infoHash, index) => controllers.playback().playFile(infoHash, index),
  playPause: () => controllers.playback().playPause(),
  nextTrack: () => controllers.playback().nextTrack(),
  previousTrack: () => controllers.playback().previousTrack(),
  skip: (time) => controllers.playback().skip(time),
  skipTo: (time) => controllers.playback().skipTo(time),
  changePlaybackRate: (dir) => controllers.playback().changePlaybackRate(dir),
  changeVolume: (delta) => controllers.playback().changeVolume(delta),
  setVolume: (vol) => controllers.playback().setVolume(vol),
  openItem: (infoHash, index) => controllers.playback().openItem(infoHash, index),

  // Subtitles
  openSubtitles: () => controllers.subtitles().openSubtitles(),
  selectSubtitle: (index) => controllers.subtitles().selectSubtitle(index),
  toggleSubtitlesMenu: () => controllers.subtitles().toggleSubtitlesMenu(),
  checkForSubtitles: () => controllers.subtitles().checkForSubtitles(),
  addSubtitles: (files, autoSelect) => controllers.subtitles().addSubtitles(files, autoSelect),

  // Audio Tracks
  selectAudioTrack: (index) => controllers.audioTracks().selectAudioTrack(index),
  toggleAudioTracksMenu: () => controllers.audioTracks().toggleAudioTracksMenu(),

  // Local media: <video>, <audio>, external players
  mediaStalled: () => controllers.media().mediaStalled(),
  mediaError: (err) => controllers.media().mediaError(err),
  mediaSuccess: () => controllers.media().mediaSuccess(),
  mediaTimeUpdate: () => controllers.media().mediaTimeUpdate(),
  mediaMouseMoved: () => controllers.media().mediaMouseMoved(),
  mediaControlsMouseEnter: () => controllers.media().controlsMouseEnter(),
  mediaControlsMouseLeave: () => controllers.media().controlsMouseLeave(),
  openExternalPlayer: () => controllers.media().openExternalPlayer(),
  externalPlayerNotFound: () => controllers.media().externalPlayerNotFound(),

  // Remote casting: Chromecast, Airplay, etc
  toggleCastMenu: (deviceType) => lazyLoadCast().toggleMenu(deviceType),
  selectCastDevice: (index) => lazyLoadCast().selectDevice(index),
  stopCasting: () => lazyLoadCast().stop(),

  // Preferences screen
  preferences: () => controllers.prefs().show(),
  updatePreferences: (key, value) => controllers.prefs().update(key, value),
  checkDownloadPath: checkDownloadPath,
  startFolderWatcher: () => controllers.folderWatcher().start(),
  stopFolderWatcher: () => controllers.folderWatcher().stop(),

  // Update (check for new versions on Linux, where there's no auto updater)
  updateAvailable: (version) => controllers.update().updateAvailable(version),
  skipVersion: (version) => controllers.update().skipVersion(version),

  // Navigation between screens (back, forward, ESC, etc)
  exitModal: () => { state.modal = null },
  backToList: backToList,
  escapeBack: escapeBack,
  back: () => state.location.back(),
  forward: () => state.location.forward(),
  cancel: () => state.location.cancel(),

  // Controlling the window
  setDimensions: setDimensions,
  toggleFullScreen: (setTo) => ipcRenderer.send('toggleFullScreen', setTo),
  setTitle: (title) => { state.window.title = title },
  resetTitle: () => { state.window.title = config.APP_WINDOW_TITLE },

  // Everything else
  onOpen: onOpen,
  error: onError,
  uncaughtError: (proc, err) => telemetry.logUncaughtError(proc, err),
  stateSave: () => State.save(state),
  stateSaveImmediate: () => State.saveImmediate(state),
  update: () => {} // No-op, just trigger an update
}

// Events from the UI never modify state directly. Instead they call dispatch()
function dispatch (action, ...args) {
  // Log dispatch calls, for debugging, but don't spam
  if (!['mediaMouseMoved', 'mediaTimeUpdate', 'update'].includes(action)) {
    console.log('dispatch: %s %o', action, args)
  }

  const handler = dispatchHandlers[action]
  if (handler) handler(...args)
  else console.error('Missing dispatch handler: ' + action)

  // Update the virtual DOM, unless it's just a mouse move event
  if (action !== 'mediaMouseMoved' ||
      controllers.playback().showOrHidePlayerControls()) {
    update()
  }
}

// Listen to events from the main and webtorrent processes
function setupIpc () {
  ipcRenderer.on('log', (e, ...args) => console.log(...args))
  ipcRenderer.on('error', (e, ...args) => console.error(...args))

  ipcRenderer.on('dispatch', (e, ...args) => dispatch(...args))

  ipcRenderer.on('fullscreenChanged', onFullscreenChanged)
  ipcRenderer.on('windowBoundsChanged', onWindowBoundsChanged)

  const tc = controllers.torrent()
  ipcRenderer.on('wt-parsed', (e, ...args) => tc.torrentParsed(...args))
  ipcRenderer.on('wt-metadata', (e, ...args) => tc.torrentMetadata(...args))
  ipcRenderer.on('wt-done', (e, ...args) => tc.torrentDone(...args))
  ipcRenderer.on('wt-done', () => controllers.torrentList().resumePausedTorrents())
  ipcRenderer.on('wt-warning', (e, ...args) => tc.torrentWarning(...args))
  ipcRenderer.on('wt-error', (e, ...args) => tc.torrentError(...args))

  ipcRenderer.on('wt-progress', (e, ...args) => tc.torrentProgress(...args))
  ipcRenderer.on('wt-file-modtimes', (e, ...args) => tc.torrentFileModtimes(...args))
  ipcRenderer.on('wt-file-saved', (e, ...args) => tc.torrentFileSaved(...args))
  ipcRenderer.on('wt-poster', (e, ...args) => tc.torrentPosterSaved(...args))
  ipcRenderer.on('wt-audio-metadata', (e, ...args) => tc.torrentAudioMetadata(...args))
  ipcRenderer.on('wt-server-running', (e, ...args) => tc.torrentServerRunning(...args))

  ipcRenderer.on('wt-uncaught-error', (e, err) => telemetry.logUncaughtError('webtorrent', err))

  ipcRenderer.send('ipcReady')

  State.on('stateSaved', () => ipcRenderer.send('stateSaved'))
}

// Quits any modal popovers and returns to the torrent list screen
function backToList () {
  // Exit any modals and screens with a back button
  state.modal = null
  state.location.backToFirst(function () {
    // If we were already on the torrent list, scroll to the top
    const contentTag = document.querySelector('.content')
    if (contentTag) contentTag.scrollTop = 0
  })
}

// Quits modals, full screen, or goes back. Happens when the user hits ESC
function escapeBack () {
  if (state.modal) {
    dispatch('exitModal')
  } else if (state.window.isFullScreen) {
    dispatch('toggleFullScreen')
  } else {
    dispatch('back')
  }
}

// Starts all torrents that aren't paused on program startup
function resumeTorrents () {
  state.saved.torrents
    .map((torrentSummary) => {
      // Torrent keys are ephemeral, reassigned each time the app runs.
      // On startup, give all torrents a key, even the ones that are paused.
      torrentSummary.torrentKey = state.nextTorrentKey++
      return torrentSummary
    })
    .filter((s) => s.status !== 'paused')
    .forEach((s) => controllers.torrentList().startTorrentingSummary(s.torrentKey))
}

// Set window dimensions to match video dimensions or fill the screen
function setDimensions (dimensions) {
  // Don't modify the window size if it's already maximized
  if (electron.remote.getCurrentWindow().isMaximized()) {
    state.window.bounds = null
    return
  }

  // Save the bounds of the window for later. See restoreBounds()
  state.window.bounds = {
    x: window.screenX,
    y: window.screenY,
    width: window.outerWidth,
    height: window.outerHeight
  }
  state.window.wasMaximized = electron.remote.getCurrentWindow().isMaximized

  // Limit window size to screen size
  const screenWidth = window.screen.width
  const screenHeight = window.screen.height
  const aspectRatio = dimensions.width / dimensions.height
  const scaleFactor = Math.min(
    Math.min(screenWidth / dimensions.width, 1),
    Math.min(screenHeight / dimensions.height, 1)
  )
  const width = Math.max(
    Math.floor(dimensions.width * scaleFactor),
    config.WINDOW_MIN_WIDTH
  )
  const height = Math.max(
    Math.floor(dimensions.height * scaleFactor),
    config.WINDOW_MIN_HEIGHT
  )

  ipcRenderer.send('setAspectRatio', aspectRatio)
  ipcRenderer.send('setBounds', { contentBounds: true, x: null, y: null, width, height })
  state.playing.aspectRatio = aspectRatio
}

// Called when the user adds files (.torrent, files to seed, subtitles) to the app
// via any method (drag-drop, drag to app icon, command line)
function onOpen (files) {
  if (!Array.isArray(files)) files = [files]

  // File API seems to transform "magnet:?foo" in "magnet:///?foo"
  // this is a sanitization
  files = files.map(file => {
    if (typeof file !== 'string') return file
    return file.replace(/^magnet:\/+\?/i, 'magnet:?')
  })

  const url = state.location.url()
  const allTorrents = files.every(TorrentPlayer.isTorrent)
  const allSubtitles = files.every(controllers.subtitles().isSubtitle)

  if (allTorrents) {
    // Drop torrents onto the app: go to home screen, add torrents, no matter what
    dispatch('backToList')
    // All .torrent files? Add them.
    files.forEach((file) => controllers.torrentList().addTorrent(file))
  } else if (url === 'player' && allSubtitles) {
    // Drop subtitles onto a playing video: add subtitles
    controllers.subtitles().addSubtitles(files, true)
  } else if (url === 'home') {
    // Drop files onto home screen: show Create Torrent
    state.modal = null
    controllers.torrentList().showCreateTorrent(files)
  } else {
    // Drop files onto any other screen: show error
    return onError('Please go back to the torrent list before creating a new torrent.')
  }

  update()
}

function onError (err) {
  console.error(err.stack || err)
  sound.play('ERROR')
  state.errors.push({
    time: new Date().getTime(),
    message: err.message || err
  })

  update()
}

const editableHtmlTags = new Set(['input', 'textarea'])

function onPaste (e) {
  if (editableHtmlTags.has(e.target.tagName.toLowerCase())) return
  controllers.torrentList().addTorrent(electron.clipboard.readText())

  update()
}

function onKeydown (e) {
  const key = e.key

  if (key === 'ArrowLeft') {
    dispatch('skip', -5)
  } else if (key === 'ArrowRight') {
    dispatch('skip', 5)
  } else if (key === 'ArrowUp') {
    dispatch('changeVolume', 0.1)
  } else if (key === 'ArrowDown') {
    dispatch('changeVolume', -0.1)
  } else if (key === 'j') {
    dispatch('skip', -10)
  } else if (key === 'l') {
    dispatch('skip', 10)
  } else if (key === 'k') {
    dispatch('playPause')
  } else if (key === '>') {
    dispatch('changePlaybackRate', 1)
  } else if (key === '<') {
    dispatch('changePlaybackRate', -1)
  } else if (key === 'f') {
    dispatch('toggleFullScreen')
  }

  update()
}

function onFocus (e) {
  state.window.isFocused = true
  state.dock.badge = 0
  update()
}

function onBlur () {
  state.window.isFocused = false
  update()
}

function onVisibilityChange () {
  state.window.isVisible = !document.hidden
}

function onFullscreenChanged (e, isFullScreen) {
  state.window.isFullScreen = isFullScreen
  if (!isFullScreen) {
    // Aspect ratio gets reset in fullscreen mode, so restore it (Mac)
    ipcRenderer.send('setAspectRatio', state.playing.aspectRatio)
  }

  update()
}

function onWindowBoundsChanged (e, newBounds) {
  if (state.location.url() !== 'player') {
    state.saved.bounds = newBounds
    dispatch('stateSave')
  }
}

function checkDownloadPath () {
  fs.stat(state.saved.prefs.downloadPath, function (err, stat) {
    if (err) {
      state.downloadPathStatus = 'missing'
      return console.error(err)
    }
    if (stat.isDirectory()) state.downloadPathStatus = 'ok'
    else state.downloadPathStatus = 'missing'
  })
}<|MERGE_RESOLUTION|>--- conflicted
+++ resolved
@@ -255,15 +255,11 @@
     controllers.torrentList().confirmDeleteTorrent(infoHash, deleteData),
   deleteTorrent: (infoHash, deleteData) =>
     controllers.torrentList().deleteTorrent(infoHash, deleteData),
-<<<<<<< HEAD
-  'confirmDeleteAllTorrents': (deleteData) =>
+  confirmDeleteAllTorrents: (deleteData) =>
     controllers.torrentList().confirmDeleteAllTorrents(deleteData),
-  'deleteAllTorrents': (deleteData) =>
+  deleteAllTorrents: (deleteData) =>
     controllers.torrentList().deleteAllTorrents(deleteData),
-  'toggleSelectTorrent': (infoHash) =>
-=======
   toggleSelectTorrent: (infoHash) =>
->>>>>>> 6cac1f84
     controllers.torrentList().toggleSelectTorrent(infoHash),
   openTorrentContextMenu: (infoHash) =>
     controllers.torrentList().openTorrentContextMenu(infoHash),
