--- conflicted
+++ resolved
@@ -32,11 +32,7 @@
     "location-history": "^1.0.0",
     "material-ui": "^0.20.2",
     "mkdirp": "^0.5.1",
-<<<<<<< HEAD
-    "music-metadata": "^4.1.1",
-=======
     "music-metadata": "^4.2.0",
->>>>>>> 57189c0d
     "network-address": "^1.1.0",
     "parse-torrent": "^6.0.1",
     "prettier-bytes": "^1.0.1",
