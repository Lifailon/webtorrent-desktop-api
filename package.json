{
  "name": "webtorrent-desktop",
  "description": "WebTorrent, the streaming torrent client. For Mac, Windows, and Linux.",
  "version": "0.20.0",
  "author": {
    "name": "WebTorrent, LLC",
    "email": "feross@webtorrent.io",
    "url": "https://webtorrent.io"
  },
  "bugs": {
    "url": "https://github.com/webtorrent/webtorrent-desktop/issues"
  },
  "dependencies": {
    "airplayer": "^2.0.0",
    "application-config": "^1.0.0",
    "arch": "^2.0.0",
    "auto-launch": "^5.0.5",
    "bitfield": "^1.0.2",
    "capture-frame": "^3.0.0",
    "chokidar": "^2.0.4",
    "chromecasts": "^1.9.1",
    "cp-file": "^7.0.0",
    "create-torrent": "^4.0.0",
    "debounce": "^1.0.0",
    "deep-equal": "^1.0.1",
    "dlnacasts": "^0.1.0",
    "drag-drop": "^4.1.0",
    "es6-error": "^4.0.0",
    "fn-getter": "^1.0.0",
    "iso-639-1": "^2.0.5",
    "languagedetect": "^1.2.0",
    "location-history": "^1.0.0",
    "material-ui": "^0.20.2",
    "mkdirp": "^0.5.1",
    "music-metadata": "^3.6.1",
    "network-address": "^1.1.0",
    "parse-torrent": "^7.0.0",
    "prettier-bytes": "^1.0.1",
    "prop-types": "^15.6.2",
    "react": "^16.5.2",
    "react-dom": "^16.5.2",
    "rimraf": "^2.5.2",
    "run-parallel": "^1.1.6",
    "semver": "^6.0.0",
    "simple-concat": "^1.0.0",
    "simple-get": "^3.0.3",
    "srt-to-vtt": "^1.1.1",
    "vlc-command": "^1.0.1",
    "webtorrent": "0.x",
    "winreg": "^1.2.0",
    "zero-fill": "^2.2.3"
  },
  "devDependencies": {
    "babel-eslint": "^10.0.2",
    "buble": "^0.19.6",
    "cross-zip": "^2.0.1",
<<<<<<< HEAD
    "depcheck": "^0.7.2",
    "electron": "^4.0.0",
=======
    "depcheck": "^0.8.0",
    "electron": "^1.8.8",
>>>>>>> c96f2127
    "electron-osx-sign": "^0.4.11",
    "electron-packager": "~8.5.1",
    "electron-winstaller": "^2.6.4",
    "gh-release": "^3.4.0",
    "minimist": "^1.2.0",
    "nobin-debian-installer": "0.0.10",
    "nodemon": "^1.18.8",
    "opn": "^6.0.0",
    "plist": "^3.0.1",
    "pngjs": "^3.0.0",
    "run-series": "^1.1.4",
    "spectron": "^3.3.0",
    "standard": "*",
    "tape": "^4.9.1",
    "walk-sync": "^2.0.2"
  },
  "engines": {
    "node": ">=4.0.0"
  },
  "homepage": "https://webtorrent.io",
  "keywords": [
    "desktop",
    "electron",
    "electron-app",
    "hybrid webtorrent client",
    "mad science",
    "torrent",
    "torrent client",
    "webtorrent"
  ],
  "license": "MIT",
  "main": "index.js",
  "optionalDependencies": {
    "appdmg": "^0.4.3"
  },
  "private": true,
  "productName": "WebTorrent",
  "repository": {
    "type": "git",
    "url": "git://github.com/webtorrent/webtorrent-desktop.git"
  },
  "scripts": {
    "build": "buble src --output build",
    "clean": "node ./bin/clean.js",
    "gh-release": "gh-release",
    "open-config": "node ./bin/open-config.js",
    "package": "node ./bin/package.js",
    "prepublish": "npm run build",
    "start": "npm run build && electron .",
    "test": "standard && depcheck --ignores=standard,babel-eslint --ignore-dirs=build,dist && node ./bin/extra-lint.js",
    "test-integration": "npm run build && node ./test",
    "update-authors": "./bin/update-authors.sh",
    "watch": "nodemon --exec \"npm run start\" --ext js,css --ignore build/ --ignore dist/"
  },
  "standard": {
    "parser": "babel-eslint"
  }
}<|MERGE_RESOLUTION|>--- conflicted
+++ resolved
@@ -54,13 +54,8 @@
     "babel-eslint": "^10.0.2",
     "buble": "^0.19.6",
     "cross-zip": "^2.0.1",
-<<<<<<< HEAD
-    "depcheck": "^0.7.2",
+    "depcheck": "^0.8.0",
     "electron": "^4.0.0",
-=======
-    "depcheck": "^0.8.0",
-    "electron": "^1.8.8",
->>>>>>> c96f2127
     "electron-osx-sign": "^0.4.11",
     "electron-packager": "~8.5.1",
     "electron-winstaller": "^2.6.4",
