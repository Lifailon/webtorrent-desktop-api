{
  "name": "webtorrent-desktop",
  "description": "WebTorrent, the streaming torrent client. For Mac, Windows, and Linux.",
  "version": "0.20.0",
  "author": {
    "name": "WebTorrent, LLC",
    "email": "feross@webtorrent.io",
    "url": "https://webtorrent.io"
  },
  "bugs": {
    "url": "https://github.com/webtorrent/webtorrent-desktop/issues"
  },
  "dependencies": {
    "airplayer": "^2.0.0",
    "application-config": "^1.0.0",
    "arch": "^2.0.0",
    "auto-launch": "^5.0.5",
    "bitfield": "^1.0.2",
    "capture-frame": "^2.0.0",
    "chokidar": "^2.0.4",
    "chromecasts": "^1.9.1",
    "cp-file": "^7.0.0",
    "create-torrent": "^3.33.0",
    "debounce": "^1.0.0",
    "deep-equal": "^1.0.1",
    "dlnacasts": "^0.1.0",
    "drag-drop": "^4.1.0",
    "es6-error": "^4.0.0",
    "fn-getter": "^1.0.0",
    "iso-639-1": "^2.0.5",
    "languagedetect": "^1.2.0",
    "location-history": "^1.0.0",
    "material-ui": "^0.20.2",
    "mkdirp": "^0.5.1",
<<<<<<< HEAD
    "musicmetadata": "^2.0.2",
    "natsort": "^1.0.6",
=======
    "music-metadata": "^3.6.1",
>>>>>>> c7ef42a6
    "network-address": "^1.1.0",
    "parse-torrent": "^6.0.1",
    "prettier-bytes": "^1.0.1",
    "prop-types": "^15.6.2",
    "react": "^16.5.2",
    "react-dom": "^16.5.2",
    "rimraf": "^2.5.2",
    "run-parallel": "^1.1.6",
    "semver": "^6.0.0",
    "simple-concat": "^1.0.0",
    "simple-get": "^3.0.3",
    "srt-to-vtt": "^1.1.1",
    "vlc-command": "^1.0.1",
    "webtorrent": "0.x",
    "winreg": "^1.2.0",
    "zero-fill": "^2.2.3"
  },
  "devDependencies": {
    "babel-eslint": "^9.0.0",
    "buble": "^0.19.6",
    "cross-zip": "^2.0.1",
    "depcheck": "^0.7.2",
    "electron": "^1.8.8",
    "electron-osx-sign": "^0.4.11",
    "electron-packager": "~8.5.1",
    "electron-winstaller": "^2.6.4",
    "gh-release": "^3.4.0",
    "minimist": "^1.2.0",
    "nobin-debian-installer": "0.0.10",
    "nodemon": "^1.18.8",
    "opn": "^6.0.0",
    "plist": "^3.0.1",
    "pngjs": "^3.0.0",
    "run-series": "^1.1.4",
    "spectron": "^3.3.0",
    "standard": "*",
    "tape": "^4.9.1",
    "walk-sync": "^1.1.3"
  },
  "engines": {
    "node": ">=4.0.0"
  },
  "homepage": "https://webtorrent.io",
  "keywords": [
    "desktop",
    "electron",
    "electron-app",
    "hybrid webtorrent client",
    "mad science",
    "torrent",
    "torrent client",
    "webtorrent"
  ],
  "license": "MIT",
  "main": "index.js",
  "optionalDependencies": {
    "appdmg": "^0.4.3"
  },
  "private": true,
  "productName": "WebTorrent",
  "repository": {
    "type": "git",
    "url": "git://github.com/webtorrent/webtorrent-desktop.git"
  },
  "scripts": {
    "build": "buble src --output build",
    "clean": "node ./bin/clean.js",
    "gh-release": "gh-release",
    "open-config": "node ./bin/open-config.js",
    "package": "node ./bin/package.js",
    "prepublish": "npm run build",
    "start": "npm run build && electron .",
    "test": "standard && depcheck --ignores=standard,babel-eslint --ignore-dirs=build,dist && node ./bin/extra-lint.js",
    "test-integration": "npm run build && node ./test",
    "update-authors": "./bin/update-authors.sh",
    "watch": "nodemon --exec \"npm run start\" --ext js,css --ignore build/ --ignore dist/"
  },
  "standard": {
    "parser": "babel-eslint"
  }
}<|MERGE_RESOLUTION|>--- conflicted
+++ resolved
@@ -32,12 +32,8 @@
     "location-history": "^1.0.0",
     "material-ui": "^0.20.2",
     "mkdirp": "^0.5.1",
-<<<<<<< HEAD
-    "musicmetadata": "^2.0.2",
+    "music-metadata": "^3.6.1",
     "natsort": "^1.0.6",
-=======
-    "music-metadata": "^3.6.1",
->>>>>>> c7ef42a6
     "network-address": "^1.1.0",
     "parse-torrent": "^6.0.1",
     "prettier-bytes": "^1.0.1",
