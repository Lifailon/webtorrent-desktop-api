console.time('init')

const crashReporter = require('../crash-reporter')
crashReporter.init()

const dragDrop = require('drag-drop')
const electron = require('electron')
const mainLoop = require('main-loop')
const path = require('path')

const createElement = require('virtual-dom/create-element')
const diff = require('virtual-dom/diff')
const patch = require('virtual-dom/patch')

const config = require('../config')
const App = require('./views/app')
const telemetry = require('./lib/telemetry')
const sound = require('./lib/sound')
const State = require('./lib/state')
const TorrentPlayer = require('./lib/torrent-player')
const TorrentSummary = require('./lib/torrent-summary')

const MediaController = require('./controllers/media-controller')
const UpdateController = require('./controllers/update-controller')
const PrefsController = require('./controllers/prefs-controller')
const TorrentListController = require('./controllers/torrent-list-controller')
const PlaybackController = require('./controllers/playback-controller')
const SubtitlesController = require('./controllers/subtitles-controller')

// Yo-yo pattern: state object lives here and percolates down thru all the views.
// Events come back up from the views via dispatch(...)
require('./lib/dispatcher').setDispatch(dispatch)

// From dispatch(...), events are sent to one of the controllers
var controllers = null

// This dependency is the slowest-loading, so we lazy load it
var Cast = null

// Electron apps have two processes: a main process (node) runs first and starts
// a renderer process (essentially a Chrome window). We're in the renderer process,
// and this IPC channel receives from and sends messages to the main process
var ipcRenderer = electron.ipcRenderer

// All state lives in state.js. `state.saved` is read from and written to a file.
// All other state is ephemeral. First we load state.saved then initialize the app.
var state, vdomLoop

State.load(onState)

// Called once when the application loads. (Not once per window.)
// Connects to the torrent networks, sets up the UI and OS integrations like
// the dock icon and drag+drop.
function onState (err, _state) {
  if (err) return onError(err)
  state = _state

  // Create controllers
  controllers = {
    media: new MediaController(state),
    update: new UpdateController(state),
    prefs: new PrefsController(state, config),
    torrentList: new TorrentListController(state),
    playback: new PlaybackController(state, config, update),
    subtitles: new SubtitlesController(state)
  }

  // Add first page to location history
  state.location.go({ url: 'home' })

  // Restart everything we were torrenting last time the app ran
  resumeTorrents()

  // Lazy-load other stuff, like the AppleTV module, later to keep startup fast
  window.setTimeout(delayedInit, config.DELAYED_INIT)

  // The UI is built with virtual-dom, a minimalist library extracted from React
  // The concepts--one way data flow, a pure function that renders state to a
  // virtual DOM tree, and a diff that applies changes in the vdom to the real
  // DOM, are all the same. Learn more: https://facebook.github.io/react/
  vdomLoop = mainLoop(state, render, {
    create: createElement,
    diff: diff,
    patch: patch
  })
  document.body.appendChild(vdomLoop.target)

  // Listen for messages from the main process
  setupIpc()

  // Calling update() updates the UI given the current state
  // Do this at least once a second to give every file in every torrentSummary
  // a progress bar and to keep the cursor in sync when playing a video
  setInterval(update, 1000)

  // OS integrations:
  // ...drag and drop a torrent or video file to play or seed
  dragDrop('body', onOpen)

  // ...same thing if you paste a torrent
  document.addEventListener('paste', onPaste)

  // ...focus and blur. Needed to show correct dock icon text ("badge") in OSX
  window.addEventListener('focus', onFocus)
  window.addEventListener('blur', onBlur)

  // ...window visibility state.
  document.addEventListener('webkitvisibilitychange', onVisibilityChange)

  // Log uncaught JS errors
  window.addEventListener('error',
    (e) => telemetry.logUncaughtError('window', e.error || e.target), true)

  // Done! Ideally we want to get here < 500ms after the user clicks the app
  sound.play('STARTUP')
  console.timeEnd('init')
}

// Runs a few seconds after the app loads, to avoid slowing down startup time
function delayedInit () {
  lazyLoadCast()
  sound.preload()
  telemetry.init(state)
}

// Lazily loads Chromecast and Airplay support
function lazyLoadCast () {
  if (!Cast) {
    Cast = require('./lib/cast')
    Cast.init(state, update) // Search the local network for Chromecast and Airplays
  }
  return Cast
}

// This is the (mostly) pure function from state -> UI. Returns a virtual DOM
// tree. Any events, such as button clicks, will turn into calls to dispatch()
function render (state) {
  try {
    return App(state)
  } catch (e) {
    console.log('rendering error: %s\n\t%s', e.message, e.stack)
  }
}

// Calls render() to go from state -> UI, then applies to vdom to the real DOM.
function update () {
  controllers.playback.showOrHidePlayerControls()
  vdomLoop.update(state)
  updateElectron()
}

// Some state changes can't be reflected in the DOM, instead we have to
// tell the main process to update the window or OS integrations
function updateElectron () {
  if (state.window.title !== state.prev.title) {
    state.prev.title = state.window.title
    ipcRenderer.send('setTitle', state.window.title)
  }
  if (state.dock.progress !== state.prev.progress) {
    state.prev.progress = state.dock.progress
    ipcRenderer.send('setProgress', state.dock.progress)
  }
  if (state.dock.badge !== state.prev.badge) {
    state.prev.badge = state.dock.badge
    ipcRenderer.send('setBadge', state.dock.badge || '')
  }
}

<<<<<<< HEAD
function getOpenInVlc () {
  return state.saved.prefs.playInVlc
=======
const dispatchHandlers = {
  // Torrent list: creating, deleting, selecting torrents
  'openTorrentFile': () => ipcRenderer.send('openTorrentFile'),
  'openFiles': () => ipcRenderer.send('openFiles'), /* shows the open file dialog */
  'openTorrentAddress': () => { state.modal = { id: 'open-torrent-address-modal' } },

  'addTorrent': (torrentId) => controllers.torrentList.addTorrent(torrentId),
  'showCreateTorrent': (paths) => controllers.torrentList.showCreateTorrent(paths),
  'toggleCreateTorrentAdvanced': () => controllers.torrentList.toggleCreateTorrentAdvanced(),
  'createTorrent': (options) => controllers.torrentList.createTorrent(options),
  'toggleTorrent': (infoHash) => controllers.torrentList.toggleTorrent(infoHash),
  'toggleTorrentFile': (infoHash, index) => controllers.torrentList.toggleTorrentFile(infoHash, index),
  'confirmDeleteTorrent': (infoHash, deleteData) => controllers.torrentList.confirmDeleteTorrent(infoHash, deleteData),
  'deleteTorrent': (infoHash, deleteData) => controllers.torrentList.deleteTorrent(infoHash, deleteData),
  'toggleSelectTorrent': (infoHash) => controllers.torrentList.toggleSelectTorrent(infoHash),
  'openTorrentContextMenu': (infoHash) => controllers.torrentList.openTorrentContextMenu(infoHash),
  'startTorrentingSummary': (torrentSummary) =>
    controllers.torrentList.startTorrentingSummary(torrentSummary),

  // Playback
  'playFile': (infoHash, index) => controllers.playback.playFile(infoHash, index),
  'playPause': () => controllers.playback.playPause(),
  'skip': (time) => controllers.playback.skip(time),
  'skipTo': (time) => controllers.playback.skipTo(time),
  'changePlaybackRate': (dir) => controllers.playback.changePlaybackRate(dir),
  'changeVolume': (delta) => controllers.playback.changeVolume(delta),
  'setVolume': (vol) => controllers.playback.setVolume(vol),
  'openItem': (infoHash, index) => controllers.playback.openItem(infoHash, index),

  // Subtitles
  'openSubtitles': () => controllers.subtitles.openSubtitles(),
  'selectSubtitle': (index) => controllers.subtitles.selectSubtitle(index),
  'toggleSubtitlesMenu': () => controllers.subtitles.toggleSubtitlesMenu(),
  'checkForSubtitles': () => controllers.subtitles.checkForSubtitles(),
  'addSubtitles': (files, autoSelect) => controllers.subtitles.addSubtitles(files, autoSelect),

  // Local media: <video>, <audio>, VLC
  'mediaStalled': () => controllers.media.mediaStalled(),
  'mediaError': (err) => controllers.media.mediaError(err),
  'mediaSuccess': () => controllers.media.mediaSuccess(),
  'mediaTimeUpdate': () => controllers.media.mediaTimeUpdate(),
  'mediaMouseMoved': () => controllers.media.mediaMouseMoved(),
  'vlcPlay': () => controllers.media.vlcPlay(),
  'vlcNotFound': () => controllers.media.vlcNotFound(),

  // Remote casting: Chromecast, Airplay, etc
  'toggleCastMenu': (deviceType) => lazyLoadCast().toggleMenu(deviceType),
  'selectCastDevice': (index) => lazyLoadCast().selectDevice(index),
  'stopCasting': () => lazyLoadCast().stop(),

  // Preferences screen
  'preferences': () => controllers.prefs.show(),
  'updatePreferences': (key, value) => controllers.prefs.update(key, value),

  // Update (check for new versions on Linux, where there's no auto updater)
  'updateAvailable': (version) => controllers.update.updateAvailable(version),
  'skipVersion': (version) => controllers.update.skipVersion(version),

  // Navigation between screens (back, forward, ESC, etc)
  'exitModal': () => { state.modal = null },
  'backToList': backToList,
  'escapeBack': escapeBack,
  'back': () => state.location.back(),
  'forward': () => state.location.forward(),

  // Controlling the window
  'setDimensions': setDimensions,
  'toggleFullScreen': (setTo) => ipcRenderer.send('toggleFullScreen', setTo),
  'setTitle': (title) => { state.window.title = title },

  // Everything else
  'onOpen': onOpen,
  'error': onError,
  'uncaughtError': (proc, err) => telemetry.logUncaughtError(proc, err),
  'saveState': () => State.save(state)
>>>>>>> 4ebf7e25
}

// Events from the UI never modify state directly. Instead they call dispatch()
function dispatch (action, ...args) {
  // Log dispatch calls, for debugging
  if (!['mediaMouseMoved', 'mediaTimeUpdate'].includes(action)) {
    console.log('dispatch: %s %o', action, args)
  }
<<<<<<< HEAD
  if (action === 'onOpen') {
    onOpen(args[0] /* files */)
  }
  if (action === 'addTorrent') {
    addTorrent(args[0] /* torrent */)
  }
  if (action === 'openTorrentFile') {
    ipcRenderer.send('openTorrentFile') /* open torrent file */
  }
  if (action === 'openFiles') {
    ipcRenderer.send('openFiles') /* add files with dialog */
  }
  if (action === 'showCreateTorrent') {
    showCreateTorrent(args[0] /* paths */)
  }
  if (action === 'openTorrentAddress') {
    state.modal = { id: 'open-torrent-address-modal' }
  }
  if (action === 'createTorrent') {
    createTorrent(args[0] /* options */)
  }
  if (action === 'openItem') {
    openItem(args[0] /* infoHash */, args[1] /* index */)
  }
  if (action === 'toggleTorrent') {
    toggleTorrent(args[0] /* infoHash */)
  }
  if (action === 'deleteTorrent') {
    deleteTorrent(args[0] /* infoHash */)
  }
  if (action === 'toggleSelectTorrent') {
    toggleSelectTorrent(args[0] /* infoHash */)
  }
  if (action === 'toggleTorrentFile') {
    toggleTorrentFile(args[0] /* infoHash */, args[1] /* index */)
  }
  if (action === 'openTorrentContextMenu') {
    openTorrentContextMenu(args[0] /* infoHash */)
  }
  if (action === 'toggleCastMenu') {
    lazyLoadCast().toggleMenu(args[0] /* deviceType */)
  }
  if (action === 'selectCastDevice') {
    lazyLoadCast().selectDevice(args[0] /* index */)
  }
  if (action === 'stopCasting') {
    lazyLoadCast().stop()
  }
  if (action === 'setDimensions') {
    setDimensions(args[0] /* dimensions */)
  }
  if (action === 'backToList') {
    backToList()
  }
  if (action === 'escapeBack') {
    if (state.modal) {
      dispatch('exitModal')
    } else if (state.window.isFullScreen) {
      dispatch('toggleFullScreen')
    } else {
      dispatch('back')
    }
  }
  if (action === 'back') {
    state.location.back()
  }
  if (action === 'forward') {
    state.location.forward()
  }
  if (action === 'playPause') {
    playPause()
  }
  if (action === 'play') {
    playFile(args[0] /* infoHash */, args[1] /* index */)
  }
  if (action === 'playbackJump') {
    jumpToTime(args[0] /* seconds */)
  }
  if (action === 'skip') {
    jumpToTime(state.playing.currentTime + (args[0] /* direction */ * 10))
  }
  if (action === 'changePlaybackRate') {
    changePlaybackRate(args[0] /* direction */)
  }
  if (action === 'changeVolume') {
    changeVolume(args[0] /* increase */)
  }
  if (action === 'setVolume') {
    setVolume(args[0] /* increase */)
  }
  if (action === 'openSubtitles') {
    openSubtitles()
  }
  if (action === 'selectSubtitle') {
    selectSubtitle(args[0] /* index */)
  }
  if (action === 'toggleSubtitlesMenu') {
    toggleSubtitlesMenu()
  }
  if (action === 'mediaStalled') {
    state.playing.isStalled = true
  }
  if (action === 'mediaError') {
    if (state.location.url() === 'player') {
      state.playing.result = 'error'
      state.playing.location = 'error'
      ipcRenderer.send('checkForVLC')
      ipcRenderer.once('checkForVLC', function (e, isInstalled) {
        state.modal = {
          id: 'unsupported-media-modal',
          error: args[0],
          vlcInstalled: isInstalled
        }
      })
    }
  }
  if (action === 'mediaSuccess') {
    state.playing.result = 'success'
  }
  if (action === 'mediaTimeUpdate') {
    state.playing.lastTimeUpdate = new Date().getTime()
    state.playing.isStalled = false
  }
  if (action === 'mediaMouseMoved') {
    state.playing.mouseStationarySince = new Date().getTime()
  }
  if (action === 'vlcPlay') {
    ipcRenderer.send('vlcPlay', state.server.localURL)
    state.playing.location = 'vlc'
  }
  if (action === 'vlcNotFound') {
    if (state.modal && state.modal.id === 'unsupported-media-modal') {
      state.modal.vlcNotFound = true
    }
  }
  if (action === 'toggleFullScreen') {
    ipcRenderer.send('toggleFullScreen', args[0] /* optional bool */)
  }
  if (action === 'exitModal') {
    state.modal = null
  }
  if (action === 'preferences') {
    state.location.go({
      url: 'preferences',
      onbeforeload: function (cb) {
        // initialize preferences
        state.window.title = 'Preferences'
        state.unsaved = Object.assign(state.unsaved || {}, {prefs: state.saved.prefs || {}})
        cb()
      },
      onbeforeunload: function (cb) {
        // save state after preferences
        savePreferences()
        state.window.title = config.APP_WINDOW_TITLE
        cb()
      }
    })
  }
  if (action === 'updatePreferences') {
    updatePreferences(args[0], args[1] /* property, value */)
  }
  if (action === 'updateAvailable') {
    updateAvailable(args[0] /* version */)
  }
  if (action === 'skipVersion') {
    if (!state.saved.skippedVersions) state.saved.skippedVersions = []
    state.saved.skippedVersions.push(args[0] /* version */)
    saveStateThrottled()
  }
  if (action === 'saveState') {
    State.save(state)
  }
  if (action === 'setTitle') {
    state.window.title = args[0] /* title */
  }
  if (action === 'uncaughtError') {
    telemetry.logUncaughtError(args[0] /* process */, args[1] /* error */)
  }
=======

  var handler = dispatchHandlers[action]
  if (handler) handler(...args)
  else console.error('Missing dispatch handler: ' + action)
>>>>>>> 4ebf7e25

  // Update the virtual-dom, unless it's just a mouse move event
  if (action !== 'mediaMouseMoved' ||
      controllers.playback.showOrHidePlayerControls()) {
    update()
  }
}

// Listen to events from the main and webtorrent processes
function setupIpc () {
  ipcRenderer.on('log', (e, ...args) => console.log(...args))
  ipcRenderer.on('error', (e, ...args) => console.error(...args))

  ipcRenderer.on('dispatch', (e, ...args) => dispatch(...args))

  ipcRenderer.on('fullscreenChanged', onFullscreenChanged)

  ipcRenderer.on('wt-infohash', (e, ...args) => torrentInfoHash(...args))
  ipcRenderer.on('wt-metadata', (e, ...args) => torrentMetadata(...args))
  ipcRenderer.on('wt-done', (e, ...args) => torrentDone(...args))
  ipcRenderer.on('wt-warning', (e, ...args) => torrentWarning(...args))
  ipcRenderer.on('wt-error', (e, ...args) => torrentError(...args))

  ipcRenderer.on('wt-progress', (e, ...args) => torrentProgress(...args))
  ipcRenderer.on('wt-file-modtimes', (e, ...args) => torrentFileModtimes(...args))
  ipcRenderer.on('wt-file-saved', (e, ...args) => torrentFileSaved(...args))
  ipcRenderer.on('wt-poster', (e, ...args) => torrentPosterSaved(...args))
  ipcRenderer.on('wt-audio-metadata', (e, ...args) => torrentAudioMetadata(...args))
  ipcRenderer.on('wt-server-running', (e, ...args) => torrentServerRunning(...args))

  ipcRenderer.on('wt-uncaught-error', (e, err) => telemetry.logUncaughtError('webtorrent', err))

  ipcRenderer.send('ipcReady')

  State.on('savedState', () => ipcRenderer.send('savedState'))
}

// Quits any modal popovers and returns to the torrent list screen
function backToList () {
  // Exit any modals and screens with a back button
  state.modal = null
  state.location.backToFirst(function () {
    // If we were already on the torrent list, scroll to the top
    var contentTag = document.querySelector('.content')
    if (contentTag) contentTag.scrollTop = 0

    // Work around virtual-dom issue: it doesn't expose its redraw function,
    // and only redraws on requestAnimationFrame(). That means when the user
    // closes the window (hide window / minimize to tray) and we want to pause
    // the video, we update the vdom but it keeps playing until you reopen!
    var mediaTag = document.querySelector('video,audio')
    if (mediaTag) mediaTag.pause()
  })
}

// Quits modals, full screen, or goes back. Happens when the user hits ESC
function escapeBack () {
  if (state.modal) {
    dispatch('exitModal')
  } else if (state.window.isFullScreen) {
    dispatch('toggleFullScreen')
  } else {
    dispatch('back')
  }
}

// Starts all torrents that aren't paused on program startup
function resumeTorrents () {
  state.saved.torrents
    .filter((torrentSummary) => torrentSummary.status !== 'paused')
    .forEach((torrentSummary) => controllers.torrentList.startTorrentingSummary(torrentSummary))
}

function isTorrent (file) {
  var name = typeof file === 'string' ? file : file.name
  var isTorrentFile = path.extname(name).toLowerCase() === '.torrent'
  var isMagnet = typeof file === 'string' && /^(stream-)?magnet:/.test(file)
  return isTorrentFile || isMagnet
}

// Gets a torrent summary {name, infoHash, status} from state.saved.torrents
// Returns undefined if we don't know that infoHash
function getTorrentSummary (torrentKey) {
  return TorrentSummary.getByKey(state, torrentKey)
}

function torrentInfoHash (torrentKey, infoHash) {
  var torrentSummary = getTorrentSummary(torrentKey)
  console.log('got infohash for %s torrent %s',
    torrentSummary ? 'existing' : 'new', torrentKey)

  if (!torrentSummary) {
    // Check if an existing (non-active) torrent has the same info hash
    if (state.saved.torrents.find((t) => t.infoHash === infoHash)) {
      ipcRenderer.send('wt-stop-torrenting', infoHash)
      return onError(new Error('Cannot add duplicate torrent'))
    }

    torrentSummary = {
      torrentKey: torrentKey,
      status: 'new'
    }
    state.saved.torrents.unshift(torrentSummary)
    sound.play('ADD')
  }

  torrentSummary.infoHash = infoHash
  update()
}

function torrentWarning (torrentKey, message) {
  onWarning(message)
}

function torrentError (torrentKey, message) {
  // TODO: WebTorrent needs semantic errors
  if (message.startsWith('Cannot add duplicate torrent')) {
    // Remove infohash from the message
    message = 'Cannot add duplicate torrent'
  }
  onError(message)

  var torrentSummary = getTorrentSummary(torrentKey)
  if (torrentSummary) {
    console.log('Pausing torrent %s due to error: %s', torrentSummary.infoHash, message)
    torrentSummary.status = 'paused'
    update()
  }
}

function torrentMetadata (torrentKey, torrentInfo) {
  // Summarize torrent
  var torrentSummary = getTorrentSummary(torrentKey)
  torrentSummary.status = 'downloading'
  torrentSummary.name = torrentSummary.displayName || torrentInfo.name
  torrentSummary.path = torrentInfo.path
  torrentSummary.magnetURI = torrentInfo.magnetURI
  // TODO: make torrentInfo immutable, save separately as torrentSummary.info
  // For now, check whether torrentSummary.files has already been set:
  var hasDetailedFileInfo = torrentSummary.files && torrentSummary.files[0].path
  if (!hasDetailedFileInfo) {
    torrentSummary.files = torrentInfo.files
  }
  if (!torrentSummary.selections) {
    torrentSummary.selections = torrentSummary.files.map((x) => true)
  }
  torrentSummary.defaultPlayFileIndex = TorrentPlayer.pickFileToPlay(torrentInfo.files)
  update()

  // Save the .torrent file, if it hasn't been saved already
  if (!torrentSummary.torrentFileName) ipcRenderer.send('wt-save-torrent-file', torrentKey)

  // Auto-generate a poster image, if it hasn't been generated already
  if (!torrentSummary.posterFileName) ipcRenderer.send('wt-generate-torrent-poster', torrentKey)
}

function torrentDone (torrentKey, torrentInfo) {
  // Update the torrent summary
  var torrentSummary = getTorrentSummary(torrentKey)
  torrentSummary.status = 'seeding'

  // Notify the user that a torrent finished, but only if we actually DL'd at least part of it.
  // Don't notify if we merely finished verifying data files that were already on disk.
  if (torrentInfo.bytesReceived > 0) {
    if (!state.window.isFocused) {
      state.dock.badge += 1
    }
    showDoneNotification(torrentSummary)
    ipcRenderer.send('downloadFinished', getTorrentPath(torrentSummary))
  }

  update()
}

function torrentProgress (progressInfo) {
  // Overall progress across all active torrents, 0 to 1
  var progress = progressInfo.progress
  var hasActiveTorrents = progressInfo.hasActiveTorrents

  // Hide progress bar when client has no torrents, or progress is 100%
  // TODO: isn't this equivalent to: if (progress === 1) ?
  if (!hasActiveTorrents || progress === 1) {
    progress = -1
  }

  // Show progress bar under the WebTorrent taskbar icon, on OSX
  state.dock.progress = progress

  // Update progress for each individual torrent
  progressInfo.torrents.forEach(function (p) {
    var torrentSummary = getTorrentSummary(p.torrentKey)
    if (!torrentSummary) {
      console.log('warning: got progress for missing torrent %s', p.torrentKey)
      return
    }
    torrentSummary.progress = p
  })

  // TODO: Find an efficient way to re-enable this line, which allows subtitle
  //       files which are completed after a video starts to play to be added
  //       dynamically to the list of subtitles.
  // checkForSubtitles()

  update()
}

function torrentFileModtimes (torrentKey, fileModtimes) {
  var torrentSummary = getTorrentSummary(torrentKey)
  torrentSummary.fileModtimes = fileModtimes
  State.saveThrottled(state)
}

function torrentFileSaved (torrentKey, torrentFileName) {
  console.log('torrent file saved %s: %s', torrentKey, torrentFileName)
  var torrentSummary = getTorrentSummary(torrentKey)
  torrentSummary.torrentFileName = torrentFileName
  State.saveThrottled(state)
}

function torrentPosterSaved (torrentKey, posterFileName) {
  var torrentSummary = getTorrentSummary(torrentKey)
  torrentSummary.posterFileName = posterFileName
  State.saveThrottled(state)
}

function torrentAudioMetadata (infoHash, index, info) {
  var torrentSummary = getTorrentSummary(infoHash)
  var fileSummary = torrentSummary.files[index]
  fileSummary.audioInfo = info
  update()
}

function torrentServerRunning (serverInfo) {
  state.server = serverInfo
}

<<<<<<< HEAD
// Picks the default file to play from a list of torrent or torrentSummary files
// Returns an index or undefined, if no files are playable
function pickFileToPlay (files) {
  // first, try to find the biggest video file
  var videoFiles = files.filter(TorrentPlayer.isVideo)
  if (videoFiles.length > 0) {
    var largestVideoFile = videoFiles.reduce(function (a, b) {
      return a.length > b.length ? a : b
    })
    return files.indexOf(largestVideoFile)
  }

  // if there are no videos, play the first audio file
  var audioFiles = files.filter(TorrentPlayer.isAudio)
  if (audioFiles.length > 0) {
    return files.indexOf(audioFiles[0])
  }

  // no video or audio means nothing is playable
  return undefined
}

function playFile (infoHash, index) {
  state.location.go({
    url: 'player',
    onbeforeload: function (cb) {
      play()
      openPlayer(infoHash, index, cb)
    },
    onbeforeunload: closePlayer
  }, function (err) {
    if (err) onError(err)
  })
}

// Opens the video player to a specific torrent
function openPlayer (infoHash, index, cb) {
  var torrentSummary = getTorrentSummary(infoHash)

  // automatically choose which file in the torrent to play, if necessary
  if (index === undefined) index = torrentSummary.defaultPlayFileIndex
  if (index === undefined) index = pickFileToPlay(torrentSummary.files)
  if (index === undefined) return cb(new errors.UnplayableError())

  // update UI to show pending playback
  if (torrentSummary.progress !== 1) sound.play('PLAY')
  // TODO: remove torrentSummary.playStatus
  torrentSummary.playStatus = 'requested'
  update()

  var timeout = setTimeout(function () {
    telemetry.logPlayAttempt('timeout')
    // TODO: remove torrentSummary.playStatus
    torrentSummary.playStatus = 'timeout' /* no seeders available? */
    sound.play('ERROR')
    cb(new Error('Playback timed out. Try again.'))
    update()
  }, 10000) /* give it a few seconds */

  if (torrentSummary.status === 'paused') {
    startTorrentingSummary(torrentSummary)
    ipcRenderer.once('wt-ready-' + torrentSummary.infoHash,
      () => openPlayerFromActiveTorrent(torrentSummary, index, timeout, cb))
  } else {
    openPlayerFromActiveTorrent(torrentSummary, index, timeout, cb)
  }
}

function openPlayerFromActiveTorrent (torrentSummary, index, timeout, cb) {
  var fileSummary = torrentSummary.files[index]

  // update state
  state.playing.infoHash = torrentSummary.infoHash
  state.playing.fileIndex = index
  state.playing.type = TorrentPlayer.isVideo(fileSummary) ? 'video'
    : TorrentPlayer.isAudio(fileSummary) ? 'audio'
    : 'other'

  // pick up where we left off
  if (fileSummary.currentTime) {
    var fraction = fileSummary.currentTime / fileSummary.duration
    var secondsLeft = fileSummary.duration - fileSummary.currentTime
    if (fraction < 0.9 && secondsLeft > 10) {
      state.playing.jumpToTime = fileSummary.currentTime
    }
  }

  // if it's audio, parse out the metadata (artist, title, etc)
  if (state.playing.type === 'audio' && !fileSummary.audioInfo) {
    ipcRenderer.send('wt-get-audio-metadata', torrentSummary.infoHash, index)
  }

  // if it's video, check for subtitles files that are done downloading
  checkForSubtitles()

  ipcRenderer.send('wt-start-server', torrentSummary.infoHash, index)
  ipcRenderer.once('wt-server-' + torrentSummary.infoHash, function (e, info) {
    clearTimeout(timeout)

    // if we timed out (user clicked play a long time ago), don't autoplay
    var timedOut = torrentSummary.playStatus === 'timeout'
    delete torrentSummary.playStatus
    if (timedOut) {
      ipcRenderer.send('wt-stop-server')
      return update()
    }

    // play in VLC if set as default player (Preferences / Playback / Play in VLC)
    if (getOpenInVlc()) {
      dispatch('vlcPlay')
      update()
      cb()
      return
    }

    // otherwise, play the video
    state.window.title = torrentSummary.files[state.playing.fileIndex].name
    update()

    ipcRenderer.send('onPlayerOpen')

    cb()
  })
}

function closePlayer (cb) {
  console.log('closePlayer')

  // Quit any external players, like Chromecast/Airplay/etc or VLC
  if (isCasting()) {
    Cast.stop()
  }
  if (state.playing.location === 'vlc') {
    ipcRenderer.send('vlcQuit')
  }

  // Save volume (this session only, not in state.saved)
  state.previousVolume = state.playing.volume

  // Telemetry: track what happens after the user clicks play
  var result = state.playing.result // 'success' or 'error'
  if (result === 'success') telemetry.logPlayAttempt('success') // first frame displayed
  else if (result === 'error') telemetry.logPlayAttempt('error') // codec missing, etc
  else if (result === undefined) telemetry.logPlayAttempt('abandoned') // user exited before first frame
  else console.error('Unknown state.playing.result', state.playing.result)

  // Reset the window contents back to the home screen
  state.window.title = config.APP_WINDOW_TITLE
  state.playing = State.getDefaultPlayState()
  state.server = null

  // Reset the window size and location back to where it was
  if (state.window.isFullScreen) {
    dispatch('toggleFullScreen', false)
  }
  restoreBounds()

  // Tell the WebTorrent process to kill the torrent-to-HTTP server
  ipcRenderer.send('wt-stop-server')

  // Tell the OS we're no longer playing media, laptops allowed to sleep again
  ipcRenderer.send('unblockPowerSave')
  ipcRenderer.send('onPlayerClose')

  update()
  cb()
}

function openItem (infoHash, index) {
  var torrentSummary = getTorrentSummary(infoHash)
  var filePath = path.join(
    torrentSummary.path,
    torrentSummary.files[index].path)
  ipcRenderer.send('openItem', filePath)
}

// TODO: use torrentKey, not infoHash
function toggleTorrent (infoHash) {
  var torrentSummary = getTorrentSummary(infoHash)
  if (torrentSummary.status === 'paused') {
    torrentSummary.status = 'new'
    startTorrentingSummary(torrentSummary)
    sound.play('ENABLE')
  } else {
    torrentSummary.status = 'paused'
    ipcRenderer.send('wt-stop-torrenting', torrentSummary.infoHash)
    sound.play('DISABLE')
  }
}

// TODO: use torrentKey, not infoHash
function deleteTorrent (infoHash, deleteData) {
  ipcRenderer.send('wt-stop-torrenting', infoHash)

  if (deleteData) {
    var torrentSummary = getTorrentSummary(infoHash)
    moveItemToTrash(torrentSummary)
  }

  var index = state.saved.torrents.findIndex((x) => x.infoHash === infoHash)
  if (index > -1) state.saved.torrents.splice(index, 1)
  saveStateThrottled()
  state.location.clearForward('player') // prevent user from going forward to a deleted torrent
  sound.play('DELETE')
}

function toggleSelectTorrent (infoHash) {
  // toggle selection
  state.selectedInfoHash = state.selectedInfoHash === infoHash ? null : infoHash
  update()
}

function toggleTorrentFile (infoHash, index) {
  var torrentSummary = getTorrentSummary(infoHash)
  torrentSummary.selections[index] = !torrentSummary.selections[index]

  // Let the WebTorrent process know to start or stop fetching that file
  ipcRenderer.send('wt-select-files', infoHash, torrentSummary.selections)
}

function openTorrentContextMenu (infoHash) {
  var torrentSummary = getTorrentSummary(infoHash)
  var menu = new electron.remote.Menu()

  menu.append(new electron.remote.MenuItem({
    label: 'Remove From List',
    click: () => deleteTorrent(torrentSummary.infoHash, false)
  }))

  menu.append(new electron.remote.MenuItem({
    label: 'Remove Data File',
    click: () => deleteTorrent(torrentSummary.infoHash, true)
  }))

  menu.append(new electron.remote.MenuItem({
    type: 'separator'
  }))

  if (torrentSummary.files) {
    menu.append(new electron.remote.MenuItem({
      label: process.platform === 'darwin' ? 'Show in Finder' : 'Show in Folder',
      click: () => showItemInFolder(torrentSummary)
    }))
    menu.append(new electron.remote.MenuItem({
      type: 'separator'
    }))
  }

  menu.append(new electron.remote.MenuItem({
    label: 'Copy Magnet Link to Clipboard',
    click: () => electron.clipboard.writeText(torrentSummary.magnetURI)
  }))

  menu.append(new electron.remote.MenuItem({
    label: 'Copy Instant.io Link to Clipboard',
    click: () => electron.clipboard.writeText(`https://instant.io/#${torrentSummary.infoHash}`)
  }))

  menu.append(new electron.remote.MenuItem({
    label: 'Save Torrent File As...',
    click: () => saveTorrentFileAs(torrentSummary)
  }))

  menu.popup(electron.remote.getCurrentWindow())
}

=======
>>>>>>> 4ebf7e25
function getTorrentPath (torrentSummary) {
  var itemPath = path.join(torrentSummary.path, torrentSummary.files[0].path)
  if (torrentSummary.files.length > 1) {
    itemPath = path.dirname(itemPath)
  }
  return itemPath
}

// Set window dimensions to match video dimensions or fill the screen
function setDimensions (dimensions) {
  // Don't modify the window size if it's already maximized
  if (electron.remote.getCurrentWindow().isMaximized()) {
    state.window.bounds = null
    return
  }

  // Save the bounds of the window for later. See restoreBounds()
  state.window.bounds = {
    x: window.screenX,
    y: window.screenY,
    width: window.outerWidth,
    height: window.outerHeight
  }
  state.window.wasMaximized = electron.remote.getCurrentWindow().isMaximized

  // Limit window size to screen size
  var screenWidth = window.screen.width
  var screenHeight = window.screen.height
  var aspectRatio = dimensions.width / dimensions.height
  var scaleFactor = Math.min(
    Math.min(screenWidth / dimensions.width, 1),
    Math.min(screenHeight / dimensions.height, 1)
  )
  var width = Math.max(
    Math.floor(dimensions.width * scaleFactor),
    config.WINDOW_MIN_WIDTH
  )
  var height = Math.max(
    Math.floor(dimensions.height * scaleFactor),
    config.WINDOW_MIN_HEIGHT
  )

  ipcRenderer.send('setAspectRatio', aspectRatio)
  ipcRenderer.send('setBounds', {x: null, y: null, width, height})
  state.playing.aspectRatio = aspectRatio
}

function showDoneNotification (torrent) {
  var notif = new window.Notification('Download Complete', {
    body: torrent.name,
    silent: true
  })

  notif.onclick = function () {
    ipcRenderer.send('show')
  }

  sound.play('DONE')
}

// Called when the user adds files (.torrent, files to seed, subtitles) to the app
// via any method (drag-drop, drag to app icon, command line)
function onOpen (files) {
  if (!Array.isArray(files)) files = [ files ]

  if (state.modal) {
    state.modal = null
  }

  var subtitles = files.filter(controllers.subtitles.isSubtitle)

  if (state.location.url() === 'home' || subtitles.length === 0) {
    if (files.every(isTorrent)) {
      if (state.location.url() !== 'home') {
        backToList()
      }
      // All .torrent files? Add them.
      files.forEach((file) => controllers.torrentList.addTorrent(file))
    } else {
      // Show the Create Torrent screen. Let's seed those files.
      controllers.torrentList.showCreateTorrent(files)
    }
  } else if (state.location.url() === 'player') {
    controllers.subtitles.addSubtitles(subtitles, true)
  }

  update()
}

function onError (err) {
  console.error(err.stack || err)
  sound.play('ERROR')
  state.errors.push({
    time: new Date().getTime(),
    message: err.message || err
  })

  update()
}

function onWarning (err) {
  console.log('warning: %s', err.message || err)
}

function onPaste (e) {
  if (e.target.tagName.toLowerCase() === 'input') return

  var torrentIds = electron.clipboard.readText().split('\n')
  torrentIds.forEach(function (torrentId) {
    torrentId = torrentId.trim()
    if (torrentId.length === 0) return
    controllers.torrentList.addTorrent(torrentId)
  })

  update()
}

function onFocus (e) {
  state.window.isFocused = true
  state.dock.badge = 0
  update()
}

function onBlur () {
  state.window.isFocused = false
  update()
}

function onVisibilityChange () {
  state.window.isVisible = !document.webkitHidden
}

function onFullscreenChanged (e, isFullScreen) {
  state.window.isFullScreen = isFullScreen
  if (!isFullScreen) {
    // Aspect ratio gets reset in fullscreen mode, so restore it (OS X)
    ipcRenderer.send('setAspectRatio', state.playing.aspectRatio)
  }

  update()
}<|MERGE_RESOLUTION|>--- conflicted
+++ resolved
@@ -166,10 +166,10 @@
   }
 }
 
-<<<<<<< HEAD
 function getOpenInVlc () {
   return state.saved.prefs.playInVlc
-=======
+}
+
 const dispatchHandlers = {
   // Torrent list: creating, deleting, selecting torrents
   'openTorrentFile': () => ipcRenderer.send('openTorrentFile'),
@@ -245,7 +245,6 @@
   'error': onError,
   'uncaughtError': (proc, err) => telemetry.logUncaughtError(proc, err),
   'saveState': () => State.save(state)
->>>>>>> 4ebf7e25
 }
 
 // Events from the UI never modify state directly. Instead they call dispatch()
@@ -254,191 +253,10 @@
   if (!['mediaMouseMoved', 'mediaTimeUpdate'].includes(action)) {
     console.log('dispatch: %s %o', action, args)
   }
-<<<<<<< HEAD
-  if (action === 'onOpen') {
-    onOpen(args[0] /* files */)
-  }
-  if (action === 'addTorrent') {
-    addTorrent(args[0] /* torrent */)
-  }
-  if (action === 'openTorrentFile') {
-    ipcRenderer.send('openTorrentFile') /* open torrent file */
-  }
-  if (action === 'openFiles') {
-    ipcRenderer.send('openFiles') /* add files with dialog */
-  }
-  if (action === 'showCreateTorrent') {
-    showCreateTorrent(args[0] /* paths */)
-  }
-  if (action === 'openTorrentAddress') {
-    state.modal = { id: 'open-torrent-address-modal' }
-  }
-  if (action === 'createTorrent') {
-    createTorrent(args[0] /* options */)
-  }
-  if (action === 'openItem') {
-    openItem(args[0] /* infoHash */, args[1] /* index */)
-  }
-  if (action === 'toggleTorrent') {
-    toggleTorrent(args[0] /* infoHash */)
-  }
-  if (action === 'deleteTorrent') {
-    deleteTorrent(args[0] /* infoHash */)
-  }
-  if (action === 'toggleSelectTorrent') {
-    toggleSelectTorrent(args[0] /* infoHash */)
-  }
-  if (action === 'toggleTorrentFile') {
-    toggleTorrentFile(args[0] /* infoHash */, args[1] /* index */)
-  }
-  if (action === 'openTorrentContextMenu') {
-    openTorrentContextMenu(args[0] /* infoHash */)
-  }
-  if (action === 'toggleCastMenu') {
-    lazyLoadCast().toggleMenu(args[0] /* deviceType */)
-  }
-  if (action === 'selectCastDevice') {
-    lazyLoadCast().selectDevice(args[0] /* index */)
-  }
-  if (action === 'stopCasting') {
-    lazyLoadCast().stop()
-  }
-  if (action === 'setDimensions') {
-    setDimensions(args[0] /* dimensions */)
-  }
-  if (action === 'backToList') {
-    backToList()
-  }
-  if (action === 'escapeBack') {
-    if (state.modal) {
-      dispatch('exitModal')
-    } else if (state.window.isFullScreen) {
-      dispatch('toggleFullScreen')
-    } else {
-      dispatch('back')
-    }
-  }
-  if (action === 'back') {
-    state.location.back()
-  }
-  if (action === 'forward') {
-    state.location.forward()
-  }
-  if (action === 'playPause') {
-    playPause()
-  }
-  if (action === 'play') {
-    playFile(args[0] /* infoHash */, args[1] /* index */)
-  }
-  if (action === 'playbackJump') {
-    jumpToTime(args[0] /* seconds */)
-  }
-  if (action === 'skip') {
-    jumpToTime(state.playing.currentTime + (args[0] /* direction */ * 10))
-  }
-  if (action === 'changePlaybackRate') {
-    changePlaybackRate(args[0] /* direction */)
-  }
-  if (action === 'changeVolume') {
-    changeVolume(args[0] /* increase */)
-  }
-  if (action === 'setVolume') {
-    setVolume(args[0] /* increase */)
-  }
-  if (action === 'openSubtitles') {
-    openSubtitles()
-  }
-  if (action === 'selectSubtitle') {
-    selectSubtitle(args[0] /* index */)
-  }
-  if (action === 'toggleSubtitlesMenu') {
-    toggleSubtitlesMenu()
-  }
-  if (action === 'mediaStalled') {
-    state.playing.isStalled = true
-  }
-  if (action === 'mediaError') {
-    if (state.location.url() === 'player') {
-      state.playing.result = 'error'
-      state.playing.location = 'error'
-      ipcRenderer.send('checkForVLC')
-      ipcRenderer.once('checkForVLC', function (e, isInstalled) {
-        state.modal = {
-          id: 'unsupported-media-modal',
-          error: args[0],
-          vlcInstalled: isInstalled
-        }
-      })
-    }
-  }
-  if (action === 'mediaSuccess') {
-    state.playing.result = 'success'
-  }
-  if (action === 'mediaTimeUpdate') {
-    state.playing.lastTimeUpdate = new Date().getTime()
-    state.playing.isStalled = false
-  }
-  if (action === 'mediaMouseMoved') {
-    state.playing.mouseStationarySince = new Date().getTime()
-  }
-  if (action === 'vlcPlay') {
-    ipcRenderer.send('vlcPlay', state.server.localURL)
-    state.playing.location = 'vlc'
-  }
-  if (action === 'vlcNotFound') {
-    if (state.modal && state.modal.id === 'unsupported-media-modal') {
-      state.modal.vlcNotFound = true
-    }
-  }
-  if (action === 'toggleFullScreen') {
-    ipcRenderer.send('toggleFullScreen', args[0] /* optional bool */)
-  }
-  if (action === 'exitModal') {
-    state.modal = null
-  }
-  if (action === 'preferences') {
-    state.location.go({
-      url: 'preferences',
-      onbeforeload: function (cb) {
-        // initialize preferences
-        state.window.title = 'Preferences'
-        state.unsaved = Object.assign(state.unsaved || {}, {prefs: state.saved.prefs || {}})
-        cb()
-      },
-      onbeforeunload: function (cb) {
-        // save state after preferences
-        savePreferences()
-        state.window.title = config.APP_WINDOW_TITLE
-        cb()
-      }
-    })
-  }
-  if (action === 'updatePreferences') {
-    updatePreferences(args[0], args[1] /* property, value */)
-  }
-  if (action === 'updateAvailable') {
-    updateAvailable(args[0] /* version */)
-  }
-  if (action === 'skipVersion') {
-    if (!state.saved.skippedVersions) state.saved.skippedVersions = []
-    state.saved.skippedVersions.push(args[0] /* version */)
-    saveStateThrottled()
-  }
-  if (action === 'saveState') {
-    State.save(state)
-  }
-  if (action === 'setTitle') {
-    state.window.title = args[0] /* title */
-  }
-  if (action === 'uncaughtError') {
-    telemetry.logUncaughtError(args[0] /* process */, args[1] /* error */)
-  }
-=======
 
   var handler = dispatchHandlers[action]
   if (handler) handler(...args)
   else console.error('Missing dispatch handler: ' + action)
->>>>>>> 4ebf7e25
 
   // Update the virtual-dom, unless it's just a mouse move event
   if (action !== 'mediaMouseMoved' ||
@@ -502,8 +320,8 @@
     dispatch('toggleFullScreen')
   } else {
     dispatch('back')
-  }
-}
+}
+  }
 
 // Starts all torrents that aren't paused on program startup
 function resumeTorrents () {
@@ -675,275 +493,6 @@
   state.server = serverInfo
 }
 
-<<<<<<< HEAD
-// Picks the default file to play from a list of torrent or torrentSummary files
-// Returns an index or undefined, if no files are playable
-function pickFileToPlay (files) {
-  // first, try to find the biggest video file
-  var videoFiles = files.filter(TorrentPlayer.isVideo)
-  if (videoFiles.length > 0) {
-    var largestVideoFile = videoFiles.reduce(function (a, b) {
-      return a.length > b.length ? a : b
-    })
-    return files.indexOf(largestVideoFile)
-  }
-
-  // if there are no videos, play the first audio file
-  var audioFiles = files.filter(TorrentPlayer.isAudio)
-  if (audioFiles.length > 0) {
-    return files.indexOf(audioFiles[0])
-  }
-
-  // no video or audio means nothing is playable
-  return undefined
-}
-
-function playFile (infoHash, index) {
-  state.location.go({
-    url: 'player',
-    onbeforeload: function (cb) {
-      play()
-      openPlayer(infoHash, index, cb)
-    },
-    onbeforeunload: closePlayer
-  }, function (err) {
-    if (err) onError(err)
-  })
-}
-
-// Opens the video player to a specific torrent
-function openPlayer (infoHash, index, cb) {
-  var torrentSummary = getTorrentSummary(infoHash)
-
-  // automatically choose which file in the torrent to play, if necessary
-  if (index === undefined) index = torrentSummary.defaultPlayFileIndex
-  if (index === undefined) index = pickFileToPlay(torrentSummary.files)
-  if (index === undefined) return cb(new errors.UnplayableError())
-
-  // update UI to show pending playback
-  if (torrentSummary.progress !== 1) sound.play('PLAY')
-  // TODO: remove torrentSummary.playStatus
-  torrentSummary.playStatus = 'requested'
-  update()
-
-  var timeout = setTimeout(function () {
-    telemetry.logPlayAttempt('timeout')
-    // TODO: remove torrentSummary.playStatus
-    torrentSummary.playStatus = 'timeout' /* no seeders available? */
-    sound.play('ERROR')
-    cb(new Error('Playback timed out. Try again.'))
-    update()
-  }, 10000) /* give it a few seconds */
-
-  if (torrentSummary.status === 'paused') {
-    startTorrentingSummary(torrentSummary)
-    ipcRenderer.once('wt-ready-' + torrentSummary.infoHash,
-      () => openPlayerFromActiveTorrent(torrentSummary, index, timeout, cb))
-  } else {
-    openPlayerFromActiveTorrent(torrentSummary, index, timeout, cb)
-  }
-}
-
-function openPlayerFromActiveTorrent (torrentSummary, index, timeout, cb) {
-  var fileSummary = torrentSummary.files[index]
-
-  // update state
-  state.playing.infoHash = torrentSummary.infoHash
-  state.playing.fileIndex = index
-  state.playing.type = TorrentPlayer.isVideo(fileSummary) ? 'video'
-    : TorrentPlayer.isAudio(fileSummary) ? 'audio'
-    : 'other'
-
-  // pick up where we left off
-  if (fileSummary.currentTime) {
-    var fraction = fileSummary.currentTime / fileSummary.duration
-    var secondsLeft = fileSummary.duration - fileSummary.currentTime
-    if (fraction < 0.9 && secondsLeft > 10) {
-      state.playing.jumpToTime = fileSummary.currentTime
-    }
-  }
-
-  // if it's audio, parse out the metadata (artist, title, etc)
-  if (state.playing.type === 'audio' && !fileSummary.audioInfo) {
-    ipcRenderer.send('wt-get-audio-metadata', torrentSummary.infoHash, index)
-  }
-
-  // if it's video, check for subtitles files that are done downloading
-  checkForSubtitles()
-
-  ipcRenderer.send('wt-start-server', torrentSummary.infoHash, index)
-  ipcRenderer.once('wt-server-' + torrentSummary.infoHash, function (e, info) {
-    clearTimeout(timeout)
-
-    // if we timed out (user clicked play a long time ago), don't autoplay
-    var timedOut = torrentSummary.playStatus === 'timeout'
-    delete torrentSummary.playStatus
-    if (timedOut) {
-      ipcRenderer.send('wt-stop-server')
-      return update()
-    }
-
-    // play in VLC if set as default player (Preferences / Playback / Play in VLC)
-    if (getOpenInVlc()) {
-      dispatch('vlcPlay')
-      update()
-      cb()
-      return
-    }
-
-    // otherwise, play the video
-    state.window.title = torrentSummary.files[state.playing.fileIndex].name
-    update()
-
-    ipcRenderer.send('onPlayerOpen')
-
-    cb()
-  })
-}
-
-function closePlayer (cb) {
-  console.log('closePlayer')
-
-  // Quit any external players, like Chromecast/Airplay/etc or VLC
-  if (isCasting()) {
-    Cast.stop()
-  }
-  if (state.playing.location === 'vlc') {
-    ipcRenderer.send('vlcQuit')
-  }
-
-  // Save volume (this session only, not in state.saved)
-  state.previousVolume = state.playing.volume
-
-  // Telemetry: track what happens after the user clicks play
-  var result = state.playing.result // 'success' or 'error'
-  if (result === 'success') telemetry.logPlayAttempt('success') // first frame displayed
-  else if (result === 'error') telemetry.logPlayAttempt('error') // codec missing, etc
-  else if (result === undefined) telemetry.logPlayAttempt('abandoned') // user exited before first frame
-  else console.error('Unknown state.playing.result', state.playing.result)
-
-  // Reset the window contents back to the home screen
-  state.window.title = config.APP_WINDOW_TITLE
-  state.playing = State.getDefaultPlayState()
-  state.server = null
-
-  // Reset the window size and location back to where it was
-  if (state.window.isFullScreen) {
-    dispatch('toggleFullScreen', false)
-  }
-  restoreBounds()
-
-  // Tell the WebTorrent process to kill the torrent-to-HTTP server
-  ipcRenderer.send('wt-stop-server')
-
-  // Tell the OS we're no longer playing media, laptops allowed to sleep again
-  ipcRenderer.send('unblockPowerSave')
-  ipcRenderer.send('onPlayerClose')
-
-  update()
-  cb()
-}
-
-function openItem (infoHash, index) {
-  var torrentSummary = getTorrentSummary(infoHash)
-  var filePath = path.join(
-    torrentSummary.path,
-    torrentSummary.files[index].path)
-  ipcRenderer.send('openItem', filePath)
-}
-
-// TODO: use torrentKey, not infoHash
-function toggleTorrent (infoHash) {
-  var torrentSummary = getTorrentSummary(infoHash)
-  if (torrentSummary.status === 'paused') {
-    torrentSummary.status = 'new'
-    startTorrentingSummary(torrentSummary)
-    sound.play('ENABLE')
-  } else {
-    torrentSummary.status = 'paused'
-    ipcRenderer.send('wt-stop-torrenting', torrentSummary.infoHash)
-    sound.play('DISABLE')
-  }
-}
-
-// TODO: use torrentKey, not infoHash
-function deleteTorrent (infoHash, deleteData) {
-  ipcRenderer.send('wt-stop-torrenting', infoHash)
-
-  if (deleteData) {
-    var torrentSummary = getTorrentSummary(infoHash)
-    moveItemToTrash(torrentSummary)
-  }
-
-  var index = state.saved.torrents.findIndex((x) => x.infoHash === infoHash)
-  if (index > -1) state.saved.torrents.splice(index, 1)
-  saveStateThrottled()
-  state.location.clearForward('player') // prevent user from going forward to a deleted torrent
-  sound.play('DELETE')
-}
-
-function toggleSelectTorrent (infoHash) {
-  // toggle selection
-  state.selectedInfoHash = state.selectedInfoHash === infoHash ? null : infoHash
-  update()
-}
-
-function toggleTorrentFile (infoHash, index) {
-  var torrentSummary = getTorrentSummary(infoHash)
-  torrentSummary.selections[index] = !torrentSummary.selections[index]
-
-  // Let the WebTorrent process know to start or stop fetching that file
-  ipcRenderer.send('wt-select-files', infoHash, torrentSummary.selections)
-}
-
-function openTorrentContextMenu (infoHash) {
-  var torrentSummary = getTorrentSummary(infoHash)
-  var menu = new electron.remote.Menu()
-
-  menu.append(new electron.remote.MenuItem({
-    label: 'Remove From List',
-    click: () => deleteTorrent(torrentSummary.infoHash, false)
-  }))
-
-  menu.append(new electron.remote.MenuItem({
-    label: 'Remove Data File',
-    click: () => deleteTorrent(torrentSummary.infoHash, true)
-  }))
-
-  menu.append(new electron.remote.MenuItem({
-    type: 'separator'
-  }))
-
-  if (torrentSummary.files) {
-    menu.append(new electron.remote.MenuItem({
-      label: process.platform === 'darwin' ? 'Show in Finder' : 'Show in Folder',
-      click: () => showItemInFolder(torrentSummary)
-    }))
-    menu.append(new electron.remote.MenuItem({
-      type: 'separator'
-    }))
-  }
-
-  menu.append(new electron.remote.MenuItem({
-    label: 'Copy Magnet Link to Clipboard',
-    click: () => electron.clipboard.writeText(torrentSummary.magnetURI)
-  }))
-
-  menu.append(new electron.remote.MenuItem({
-    label: 'Copy Instant.io Link to Clipboard',
-    click: () => electron.clipboard.writeText(`https://instant.io/#${torrentSummary.infoHash}`)
-  }))
-
-  menu.append(new electron.remote.MenuItem({
-    label: 'Save Torrent File As...',
-    click: () => saveTorrentFileAs(torrentSummary)
-  }))
-
-  menu.popup(electron.remote.getCurrentWindow())
-}
-
-=======
->>>>>>> 4ebf7e25
 function getTorrentPath (torrentSummary) {
   var itemPath = path.join(torrentSummary.path, torrentSummary.files[0].path)
   if (torrentSummary.files.length > 1) {
